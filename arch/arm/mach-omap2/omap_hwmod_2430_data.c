/*
 * omap_hwmod_2430_data.c - hardware modules present on the OMAP2430 chips
 *
 * Copyright (C) 2009-2011 Nokia Corporation
 * Copyright (C) 2012 Texas Instruments, Inc.
 * Paul Walmsley
 *
 * This program is free software; you can redistribute it and/or modify
 * it under the terms of the GNU General Public License version 2 as
 * published by the Free Software Foundation.
 *
 * XXX handle crossbar/shared link difference for L3?
 * XXX these should be marked initdata for multi-OMAP kernels
 */
#include <plat/omap_hwmod.h>
#include <mach/irqs.h>
#include <plat/cpu.h>
#include <plat/dma.h>
#include <plat/serial.h>
#include <plat/i2c.h>
#include <plat/gpio.h>
#include <plat/mcbsp.h>
#include <plat/mcspi.h>
#include <plat/dmtimer.h>
#include <plat/mmc.h>
#include <plat/l3_2xxx.h>

#include "omap_hwmod_common_data.h"

#include "prm-regbits-24xx.h"
#include "cm-regbits-24xx.h"
#include "wd_timer.h"

/*
 * OMAP2430 hardware module integration data
 *
 * All of the data in this section should be autogeneratable from the
 * TI hardware database or other technical documentation.  Data that
 * is driver-specific or driver-kernel integration-specific belongs
 * elsewhere.
 */

/*
 * IP blocks
 */

/* IVA2 (IVA2) */
static struct omap_hwmod_rst_info omap2430_iva_resets[] = {
	{ .name = "logic", .rst_shift = 0 },
	{ .name = "mmu", .rst_shift = 1 },
};

static struct omap_hwmod omap2430_iva_hwmod = {
	.name		= "iva",
	.class		= &iva_hwmod_class,
	.clkdm_name	= "dsp_clkdm",
	.rst_lines	= omap2430_iva_resets,
	.rst_lines_cnt	= ARRAY_SIZE(omap2430_iva_resets),
	.main_clk	= "dsp_fck",
};

/* I2C common */
static struct omap_hwmod_class_sysconfig i2c_sysc = {
	.rev_offs	= 0x00,
	.sysc_offs	= 0x20,
	.syss_offs	= 0x10,
	.sysc_flags	= (SYSC_HAS_SOFTRESET | SYSC_HAS_AUTOIDLE |
			   SYSS_HAS_RESET_STATUS),
	.sysc_fields	= &omap_hwmod_sysc_type1,
};

static struct omap_hwmod_class i2c_class = {
	.name		= "i2c",
	.sysc		= &i2c_sysc,
	.rev		= OMAP_I2C_IP_VERSION_1,
	.reset		= &omap_i2c_reset,
};

static struct omap_i2c_dev_attr i2c_dev_attr = {
	.fifo_depth	= 8, /* bytes */
	.flags		= OMAP_I2C_FLAG_APPLY_ERRATA_I207 |
			  OMAP_I2C_FLAG_BUS_SHIFT_2 |
			  OMAP_I2C_FLAG_FORCE_19200_INT_CLK,
};

/* I2C1 */
static struct omap_hwmod omap2430_i2c1_hwmod = {
	.name		= "i2c1",
	.flags		= HWMOD_16BIT_REG,
	.mpu_irqs	= omap2_i2c1_mpu_irqs,
	.sdma_reqs	= omap2_i2c1_sdma_reqs,
	.main_clk	= "i2chs1_fck",
	.prcm		= {
		.omap2 = {
			/*
			 * NOTE: The CM_FCLKEN* and CM_ICLKEN* for
			 * I2CHS IP's do not follow the usual pattern.
			 * prcm_reg_id alone cannot be used to program
			 * the iclk and fclk. Needs to be handled using
			 * additional flags when clk handling is moved
			 * to hwmod framework.
			 */
			.module_offs = CORE_MOD,
			.prcm_reg_id = 1,
			.module_bit = OMAP2430_EN_I2CHS1_SHIFT,
			.idlest_reg_id = 1,
			.idlest_idle_bit = OMAP2430_ST_I2CHS1_SHIFT,
		},
	},
	.class		= &i2c_class,
	.dev_attr	= &i2c_dev_attr,
};

/* I2C2 */
static struct omap_hwmod omap2430_i2c2_hwmod = {
	.name		= "i2c2",
	.flags		= HWMOD_16BIT_REG,
	.mpu_irqs	= omap2_i2c2_mpu_irqs,
	.sdma_reqs	= omap2_i2c2_sdma_reqs,
	.main_clk	= "i2chs2_fck",
	.prcm		= {
		.omap2 = {
			.module_offs = CORE_MOD,
			.prcm_reg_id = 1,
			.module_bit = OMAP2430_EN_I2CHS2_SHIFT,
			.idlest_reg_id = 1,
			.idlest_idle_bit = OMAP2430_ST_I2CHS2_SHIFT,
		},
	},
	.class		= &i2c_class,
	.dev_attr	= &i2c_dev_attr,
};

/* gpio5 */
static struct omap_hwmod_irq_info omap243x_gpio5_irqs[] = {
	{ .irq = 33 }, /* INT_24XX_GPIO_BANK5 */
	{ .irq = -1 }
};

static struct omap_hwmod omap2430_gpio5_hwmod = {
	.name		= "gpio5",
	.flags		= HWMOD_CONTROL_OPT_CLKS_IN_RESET,
	.mpu_irqs	= omap243x_gpio5_irqs,
	.main_clk	= "gpio5_fck",
	.prcm		= {
		.omap2 = {
			.prcm_reg_id = 2,
			.module_bit = OMAP2430_EN_GPIO5_SHIFT,
			.module_offs = CORE_MOD,
			.idlest_reg_id = 2,
			.idlest_idle_bit = OMAP2430_ST_GPIO5_SHIFT,
		},
	},
	.class		= &omap2xxx_gpio_hwmod_class,
	.dev_attr	= &omap2xxx_gpio_dev_attr,
};

/* dma attributes */
static struct omap_dma_dev_attr dma_dev_attr = {
	.dev_caps  = RESERVE_CHANNEL | DMA_LINKED_LCH | GLOBAL_PRIORITY |
				IS_CSSA_32 | IS_CDSA_32 | IS_RW_PRIORITY,
	.lch_count = 32,
};

static struct omap_hwmod omap2430_dma_system_hwmod = {
	.name		= "dma",
	.class		= &omap2xxx_dma_hwmod_class,
	.mpu_irqs	= omap2_dma_system_irqs,
	.main_clk	= "core_l3_ck",
	.dev_attr	= &dma_dev_attr,
	.flags		= HWMOD_NO_IDLEST,
};

/* mailbox */
static struct omap_hwmod_irq_info omap2430_mailbox_irqs[] = {
	{ .irq = 26 },
	{ .irq = -1 }
};

static struct omap_hwmod omap2430_mailbox_hwmod = {
	.name		= "mailbox",
	.class		= &omap2xxx_mailbox_hwmod_class,
	.mpu_irqs	= omap2430_mailbox_irqs,
	.main_clk	= "mailboxes_ick",
	.prcm		= {
		.omap2 = {
			.prcm_reg_id = 1,
			.module_bit = OMAP24XX_EN_MAILBOXES_SHIFT,
			.module_offs = CORE_MOD,
			.idlest_reg_id = 1,
			.idlest_idle_bit = OMAP24XX_ST_MAILBOXES_SHIFT,
		},
	},
};

/* mcspi3 */
static struct omap_hwmod_irq_info omap2430_mcspi3_mpu_irqs[] = {
	{ .irq = 91 },
	{ .irq = -1 }
};

static struct omap_hwmod_dma_info omap2430_mcspi3_sdma_reqs[] = {
	{ .name = "tx0", .dma_req = 15 }, /* DMA_SPI3_TX0 */
	{ .name = "rx0", .dma_req = 16 }, /* DMA_SPI3_RX0 */
	{ .name = "tx1", .dma_req = 23 }, /* DMA_SPI3_TX1 */
	{ .name = "rx1", .dma_req = 24 }, /* DMA_SPI3_RX1 */
	{ .dma_req = -1 }
};

static struct omap2_mcspi_dev_attr omap_mcspi3_dev_attr = {
	.num_chipselect = 2,
};

static struct omap_hwmod omap2430_mcspi3_hwmod = {
	.name		= "mcspi3",
	.mpu_irqs	= omap2430_mcspi3_mpu_irqs,
	.sdma_reqs	= omap2430_mcspi3_sdma_reqs,
	.main_clk	= "mcspi3_fck",
	.prcm		= {
		.omap2 = {
			.module_offs = CORE_MOD,
			.prcm_reg_id = 2,
			.module_bit = OMAP2430_EN_MCSPI3_SHIFT,
			.idlest_reg_id = 2,
			.idlest_idle_bit = OMAP2430_ST_MCSPI3_SHIFT,
		},
	},
	.class		= &omap2xxx_mcspi_class,
	.dev_attr	= &omap_mcspi3_dev_attr,
};

/* usbhsotg */
static struct omap_hwmod_class_sysconfig omap2430_usbhsotg_sysc = {
	.rev_offs	= 0x0400,
	.sysc_offs	= 0x0404,
	.syss_offs	= 0x0408,
	.sysc_flags	= (SYSC_HAS_SIDLEMODE | SYSC_HAS_MIDLEMODE|
			  SYSC_HAS_ENAWAKEUP | SYSC_HAS_SOFTRESET |
			  SYSC_HAS_AUTOIDLE),
	.idlemodes	= (SIDLE_FORCE | SIDLE_NO | SIDLE_SMART |
			  MSTANDBY_FORCE | MSTANDBY_NO | MSTANDBY_SMART),
	.sysc_fields	= &omap_hwmod_sysc_type1,
};

static struct omap_hwmod_class usbotg_class = {
	.name = "usbotg",
	.sysc = &omap2430_usbhsotg_sysc,
};

/* usb_otg_hs */
static struct omap_hwmod_irq_info omap2430_usbhsotg_mpu_irqs[] = {

	{ .name = "mc", .irq = 92 },
	{ .name = "dma", .irq = 93 },
	{ .irq = -1 }
};

static struct omap_hwmod omap2430_usbhsotg_hwmod = {
	.name		= "usb_otg_hs",
	.mpu_irqs	= omap2430_usbhsotg_mpu_irqs,
	.main_clk	= "usbhs_ick",
	.prcm		= {
		.omap2 = {
			.prcm_reg_id = 1,
			.module_bit = OMAP2430_EN_USBHS_MASK,
			.module_offs = CORE_MOD,
			.idlest_reg_id = 1,
			.idlest_idle_bit = OMAP2430_ST_USBHS_SHIFT,
		},
	},
	.class		= &usbotg_class,
	/*
	 * Erratum ID: i479  idle_req / idle_ack mechanism potentially
	 * broken when autoidle is enabled
	 * workaround is to disable the autoidle bit at module level.
	 */
	.flags		= HWMOD_NO_OCP_AUTOIDLE | HWMOD_SWSUP_SIDLE
				| HWMOD_SWSUP_MSTANDBY,
};

/*
 * 'mcbsp' class
 * multi channel buffered serial port controller
 */

static struct omap_hwmod_class_sysconfig omap2430_mcbsp_sysc = {
	.rev_offs	= 0x007C,
	.sysc_offs	= 0x008C,
	.sysc_flags	= (SYSC_HAS_SOFTRESET),
	.sysc_fields    = &omap_hwmod_sysc_type1,
};

static struct omap_hwmod_class omap2430_mcbsp_hwmod_class = {
	.name = "mcbsp",
	.sysc = &omap2430_mcbsp_sysc,
	.rev  = MCBSP_CONFIG_TYPE2,
};

/* mcbsp1 */
static struct omap_hwmod_irq_info omap2430_mcbsp1_irqs[] = {
	{ .name = "tx",		.irq = 59 },
	{ .name = "rx",		.irq = 60 },
	{ .name = "ovr",	.irq = 61 },
	{ .name = "common",	.irq = 64 },
	{ .irq = -1 }
};

static struct omap_hwmod omap2430_mcbsp1_hwmod = {
	.name		= "mcbsp1",
	.class		= &omap2430_mcbsp_hwmod_class,
	.mpu_irqs	= omap2430_mcbsp1_irqs,
	.sdma_reqs	= omap2_mcbsp1_sdma_reqs,
	.main_clk	= "mcbsp1_fck",
	.prcm		= {
		.omap2 = {
			.prcm_reg_id = 1,
			.module_bit = OMAP24XX_EN_MCBSP1_SHIFT,
			.module_offs = CORE_MOD,
			.idlest_reg_id = 1,
			.idlest_idle_bit = OMAP24XX_ST_MCBSP1_SHIFT,
		},
	},
};

/* mcbsp2 */
static struct omap_hwmod_irq_info omap2430_mcbsp2_irqs[] = {
	{ .name = "tx",		.irq = 62 },
	{ .name = "rx",		.irq = 63 },
	{ .name = "common",	.irq = 16 },
	{ .irq = -1 }
};

static struct omap_hwmod omap2430_mcbsp2_hwmod = {
	.name		= "mcbsp2",
	.class		= &omap2430_mcbsp_hwmod_class,
	.mpu_irqs	= omap2430_mcbsp2_irqs,
	.sdma_reqs	= omap2_mcbsp2_sdma_reqs,
	.main_clk	= "mcbsp2_fck",
	.prcm		= {
		.omap2 = {
			.prcm_reg_id = 1,
			.module_bit = OMAP24XX_EN_MCBSP2_SHIFT,
			.module_offs = CORE_MOD,
			.idlest_reg_id = 1,
			.idlest_idle_bit = OMAP24XX_ST_MCBSP2_SHIFT,
		},
	},
};

/* mcbsp3 */
static struct omap_hwmod_irq_info omap2430_mcbsp3_irqs[] = {
	{ .name = "tx",		.irq = 89 },
	{ .name = "rx",		.irq = 90 },
	{ .name = "common",	.irq = 17 },
	{ .irq = -1 }
};

static struct omap_hwmod omap2430_mcbsp3_hwmod = {
	.name		= "mcbsp3",
	.class		= &omap2430_mcbsp_hwmod_class,
	.mpu_irqs	= omap2430_mcbsp3_irqs,
	.sdma_reqs	= omap2_mcbsp3_sdma_reqs,
	.main_clk	= "mcbsp3_fck",
	.prcm		= {
		.omap2 = {
			.prcm_reg_id = 1,
			.module_bit = OMAP2430_EN_MCBSP3_SHIFT,
			.module_offs = CORE_MOD,
			.idlest_reg_id = 2,
			.idlest_idle_bit = OMAP2430_ST_MCBSP3_SHIFT,
		},
	},
};

/* mcbsp4 */
static struct omap_hwmod_irq_info omap2430_mcbsp4_irqs[] = {
	{ .name = "tx",		.irq = 54 },
	{ .name = "rx",		.irq = 55 },
	{ .name = "common",	.irq = 18 },
	{ .irq = -1 }
};

static struct omap_hwmod_dma_info omap2430_mcbsp4_sdma_chs[] = {
	{ .name = "rx", .dma_req = 20 },
	{ .name = "tx", .dma_req = 19 },
	{ .dma_req = -1 }
};

static struct omap_hwmod omap2430_mcbsp4_hwmod = {
	.name		= "mcbsp4",
	.class		= &omap2430_mcbsp_hwmod_class,
	.mpu_irqs	= omap2430_mcbsp4_irqs,
	.sdma_reqs	= omap2430_mcbsp4_sdma_chs,
	.main_clk	= "mcbsp4_fck",
	.prcm		= {
		.omap2 = {
			.prcm_reg_id = 1,
			.module_bit = OMAP2430_EN_MCBSP4_SHIFT,
			.module_offs = CORE_MOD,
			.idlest_reg_id = 2,
			.idlest_idle_bit = OMAP2430_ST_MCBSP4_SHIFT,
		},
	},
};

/* mcbsp5 */
static struct omap_hwmod_irq_info omap2430_mcbsp5_irqs[] = {
	{ .name = "tx",		.irq = 81 },
	{ .name = "rx",		.irq = 82 },
	{ .name = "common",	.irq = 19 },
	{ .irq = -1 }
};

static struct omap_hwmod_dma_info omap2430_mcbsp5_sdma_chs[] = {
	{ .name = "rx", .dma_req = 22 },
	{ .name = "tx", .dma_req = 21 },
	{ .dma_req = -1 }
};

static struct omap_hwmod omap2430_mcbsp5_hwmod = {
	.name		= "mcbsp5",
	.class		= &omap2430_mcbsp_hwmod_class,
	.mpu_irqs	= omap2430_mcbsp5_irqs,
	.sdma_reqs	= omap2430_mcbsp5_sdma_chs,
	.main_clk	= "mcbsp5_fck",
	.prcm		= {
		.omap2 = {
			.prcm_reg_id = 1,
			.module_bit = OMAP2430_EN_MCBSP5_SHIFT,
			.module_offs = CORE_MOD,
			.idlest_reg_id = 2,
			.idlest_idle_bit = OMAP2430_ST_MCBSP5_SHIFT,
		},
	},
};

/* MMC/SD/SDIO common */
static struct omap_hwmod_class_sysconfig omap2430_mmc_sysc = {
	.rev_offs	= 0x1fc,
	.sysc_offs	= 0x10,
	.syss_offs	= 0x14,
	.sysc_flags	= (SYSC_HAS_CLOCKACTIVITY | SYSC_HAS_SIDLEMODE |
			   SYSC_HAS_ENAWAKEUP | SYSC_HAS_SOFTRESET |
			   SYSC_HAS_AUTOIDLE | SYSS_HAS_RESET_STATUS),
	.idlemodes	= (SIDLE_FORCE | SIDLE_NO | SIDLE_SMART),
	.sysc_fields    = &omap_hwmod_sysc_type1,
};

static struct omap_hwmod_class omap2430_mmc_class = {
	.name = "mmc",
	.sysc = &omap2430_mmc_sysc,
};

/* MMC/SD/SDIO1 */
static struct omap_hwmod_irq_info omap2430_mmc1_mpu_irqs[] = {
	{ .irq = 83 },
	{ .irq = -1 }
};

static struct omap_hwmod_dma_info omap2430_mmc1_sdma_reqs[] = {
	{ .name = "tx",	.dma_req = 61 }, /* DMA_MMC1_TX */
	{ .name = "rx",	.dma_req = 62 }, /* DMA_MMC1_RX */
	{ .dma_req = -1 }
};

static struct omap_hwmod_opt_clk omap2430_mmc1_opt_clks[] = {
	{ .role = "dbck", .clk = "mmchsdb1_fck" },
};

static struct omap_mmc_dev_attr mmc1_dev_attr = {
	.flags = OMAP_HSMMC_SUPPORTS_DUAL_VOLT,
};

static struct omap_hwmod omap2430_mmc1_hwmod = {
	.name		= "mmc1",
	.flags		= HWMOD_CONTROL_OPT_CLKS_IN_RESET,
	.mpu_irqs	= omap2430_mmc1_mpu_irqs,
	.sdma_reqs	= omap2430_mmc1_sdma_reqs,
	.opt_clks	= omap2430_mmc1_opt_clks,
	.opt_clks_cnt	= ARRAY_SIZE(omap2430_mmc1_opt_clks),
	.main_clk	= "mmchs1_fck",
	.prcm		= {
		.omap2 = {
			.module_offs = CORE_MOD,
			.prcm_reg_id = 2,
			.module_bit  = OMAP2430_EN_MMCHS1_SHIFT,
			.idlest_reg_id = 2,
			.idlest_idle_bit = OMAP2430_ST_MMCHS1_SHIFT,
		},
	},
	.dev_attr	= &mmc1_dev_attr,
	.class		= &omap2430_mmc_class,
};

/* MMC/SD/SDIO2 */
static struct omap_hwmod_irq_info omap2430_mmc2_mpu_irqs[] = {
	{ .irq = 86 },
	{ .irq = -1 }
};

static struct omap_hwmod_dma_info omap2430_mmc2_sdma_reqs[] = {
	{ .name = "tx",	.dma_req = 47 }, /* DMA_MMC2_TX */
	{ .name = "rx",	.dma_req = 48 }, /* DMA_MMC2_RX */
	{ .dma_req = -1 }
};

static struct omap_hwmod_opt_clk omap2430_mmc2_opt_clks[] = {
	{ .role = "dbck", .clk = "mmchsdb2_fck" },
};

static struct omap_hwmod omap2430_mmc2_hwmod = {
	.name		= "mmc2",
	.flags		= HWMOD_CONTROL_OPT_CLKS_IN_RESET,
	.mpu_irqs	= omap2430_mmc2_mpu_irqs,
	.sdma_reqs	= omap2430_mmc2_sdma_reqs,
	.opt_clks	= omap2430_mmc2_opt_clks,
	.opt_clks_cnt	= ARRAY_SIZE(omap2430_mmc2_opt_clks),
	.main_clk	= "mmchs2_fck",
	.prcm		= {
		.omap2 = {
			.module_offs = CORE_MOD,
			.prcm_reg_id = 2,
			.module_bit  = OMAP2430_EN_MMCHS2_SHIFT,
			.idlest_reg_id = 2,
			.idlest_idle_bit = OMAP2430_ST_MMCHS2_SHIFT,
		},
	},
	.class		= &omap2430_mmc_class,
};

/*
 * interfaces
 */

/* L3 -> L4_CORE interface */
/* l3_core -> usbhsotg  interface */
static struct omap_hwmod_ocp_if omap2430_usbhsotg__l3 = {
	.master		= &omap2430_usbhsotg_hwmod,
	.slave		= &omap2xxx_l3_main_hwmod,
	.clk		= "core_l3_ck",
	.user		= OCP_USER_MPU,
};

/* L4 CORE -> I2C1 interface */
static struct omap_hwmod_ocp_if omap2430_l4_core__i2c1 = {
	.master		= &omap2xxx_l4_core_hwmod,
	.slave		= &omap2430_i2c1_hwmod,
	.clk		= "i2c1_ick",
	.addr		= omap2_i2c1_addr_space,
	.user		= OCP_USER_MPU | OCP_USER_SDMA,
};

/* L4 CORE -> I2C2 interface */
static struct omap_hwmod_ocp_if omap2430_l4_core__i2c2 = {
	.master		= &omap2xxx_l4_core_hwmod,
	.slave		= &omap2430_i2c2_hwmod,
	.clk		= "i2c2_ick",
	.addr		= omap2_i2c2_addr_space,
	.user		= OCP_USER_MPU | OCP_USER_SDMA,
};

static struct omap_hwmod_addr_space omap2430_usbhsotg_addrs[] = {
	{
		.pa_start	= OMAP243X_HS_BASE,
		.pa_end		= OMAP243X_HS_BASE + SZ_4K - 1,
		.flags		= ADDR_TYPE_RT
	},
	{ }
};

/*  l4_core ->usbhsotg  interface */
static struct omap_hwmod_ocp_if omap2430_l4_core__usbhsotg = {
	.master		= &omap2xxx_l4_core_hwmod,
	.slave		= &omap2430_usbhsotg_hwmod,
	.clk		= "usb_l4_ick",
	.addr		= omap2430_usbhsotg_addrs,
	.user		= OCP_USER_MPU,
};

/* L4 CORE -> MMC1 interface */
static struct omap_hwmod_ocp_if omap2430_l4_core__mmc1 = {
	.master		= &omap2xxx_l4_core_hwmod,
	.slave		= &omap2430_mmc1_hwmod,
	.clk		= "mmchs1_ick",
	.addr		= omap2430_mmc1_addr_space,
	.user		= OCP_USER_MPU | OCP_USER_SDMA,
};

/* L4 CORE -> MMC2 interface */
static struct omap_hwmod_ocp_if omap2430_l4_core__mmc2 = {
	.master		= &omap2xxx_l4_core_hwmod,
	.slave		= &omap2430_mmc2_hwmod,
	.clk		= "mmchs2_ick",
	.addr		= omap2430_mmc2_addr_space,
	.user		= OCP_USER_MPU | OCP_USER_SDMA,
};

/* l4 core -> mcspi3 interface */
static struct omap_hwmod_ocp_if omap2430_l4_core__mcspi3 = {
	.master		= &omap2xxx_l4_core_hwmod,
	.slave		= &omap2430_mcspi3_hwmod,
	.clk		= "mcspi3_ick",
	.addr		= omap2430_mcspi3_addr_space,
	.user		= OCP_USER_MPU | OCP_USER_SDMA,
};

/* IVA2 <- L3 interface */
static struct omap_hwmod_ocp_if omap2430_l3__iva = {
	.master		= &omap2xxx_l3_main_hwmod,
	.slave		= &omap2430_iva_hwmod,
	.clk		= "core_l3_ck",
	.user		= OCP_USER_MPU | OCP_USER_SDMA,
};

static struct omap_hwmod_addr_space omap2430_timer1_addrs[] = {
	{
		.pa_start	= 0x49018000,
		.pa_end		= 0x49018000 + SZ_1K - 1,
		.flags		= ADDR_TYPE_RT
	},
	{ }
};

/* l4_wkup -> timer1 */
static struct omap_hwmod_ocp_if omap2430_l4_wkup__timer1 = {
	.master		= &omap2xxx_l4_wkup_hwmod,
	.slave		= &omap2xxx_timer1_hwmod,
	.clk		= "gpt1_ick",
	.addr		= omap2430_timer1_addrs,
	.user		= OCP_USER_MPU | OCP_USER_SDMA,
};

/* l4_wkup -> wd_timer2 */
static struct omap_hwmod_addr_space omap2430_wd_timer2_addrs[] = {
	{
		.pa_start	= 0x49016000,
		.pa_end		= 0x4901607f,
		.flags		= ADDR_TYPE_RT
	},
	{ }
};

static struct omap_hwmod_ocp_if omap2430_l4_wkup__wd_timer2 = {
	.master		= &omap2xxx_l4_wkup_hwmod,
	.slave		= &omap2xxx_wd_timer2_hwmod,
	.clk		= "mpu_wdt_ick",
	.addr		= omap2430_wd_timer2_addrs,
	.user		= OCP_USER_MPU | OCP_USER_SDMA,
};

/* l4_wkup -> gpio1 */
static struct omap_hwmod_addr_space omap2430_gpio1_addr_space[] = {
	{
		.pa_start	= 0x4900C000,
		.pa_end		= 0x4900C1ff,
		.flags		= ADDR_TYPE_RT
	},
	{ }
};

static struct omap_hwmod_ocp_if omap2430_l4_wkup__gpio1 = {
	.master		= &omap2xxx_l4_wkup_hwmod,
	.slave		= &omap2xxx_gpio1_hwmod,
	.clk		= "gpios_ick",
	.addr		= omap2430_gpio1_addr_space,
	.user		= OCP_USER_MPU | OCP_USER_SDMA,
};

/* l4_wkup -> gpio2 */
static struct omap_hwmod_addr_space omap2430_gpio2_addr_space[] = {
	{
		.pa_start	= 0x4900E000,
		.pa_end		= 0x4900E1ff,
		.flags		= ADDR_TYPE_RT
	},
	{ }
};

static struct omap_hwmod_ocp_if omap2430_l4_wkup__gpio2 = {
	.master		= &omap2xxx_l4_wkup_hwmod,
	.slave		= &omap2xxx_gpio2_hwmod,
	.clk		= "gpios_ick",
	.addr		= omap2430_gpio2_addr_space,
	.user		= OCP_USER_MPU | OCP_USER_SDMA,
};

/* l4_wkup -> gpio3 */
static struct omap_hwmod_addr_space omap2430_gpio3_addr_space[] = {
	{
		.pa_start	= 0x49010000,
		.pa_end		= 0x490101ff,
		.flags		= ADDR_TYPE_RT
	},
	{ }
};

static struct omap_hwmod_ocp_if omap2430_l4_wkup__gpio3 = {
	.master		= &omap2xxx_l4_wkup_hwmod,
	.slave		= &omap2xxx_gpio3_hwmod,
	.clk		= "gpios_ick",
	.addr		= omap2430_gpio3_addr_space,
	.user		= OCP_USER_MPU | OCP_USER_SDMA,
};

/* l4_wkup -> gpio4 */
static struct omap_hwmod_addr_space omap2430_gpio4_addr_space[] = {
	{
		.pa_start	= 0x49012000,
		.pa_end		= 0x490121ff,
		.flags		= ADDR_TYPE_RT
	},
	{ }
};

<<<<<<< HEAD
/* l4_core -> dss_venc */
static struct omap_hwmod_ocp_if omap2430_l4_core__dss_venc = {
	.master		= &omap2430_l4_core_hwmod,
	.slave		= &omap2430_dss_venc_hwmod,
	.clk		= "dss_ick",
	.addr		= omap2_dss_venc_addrs,
=======
static struct omap_hwmod_ocp_if omap2430_l4_wkup__gpio4 = {
	.master		= &omap2xxx_l4_wkup_hwmod,
	.slave		= &omap2xxx_gpio4_hwmod,
	.clk		= "gpios_ick",
	.addr		= omap2430_gpio4_addr_space,
>>>>>>> 9c3a3009
	.user		= OCP_USER_MPU | OCP_USER_SDMA,
};

/* l4_core -> gpio5 */
static struct omap_hwmod_addr_space omap2430_gpio5_addr_space[] = {
	{
		.pa_start	= 0x480B6000,
		.pa_end		= 0x480B61ff,
		.flags		= ADDR_TYPE_RT
	},
	{ }
};

static struct omap_hwmod_ocp_if omap2430_l4_core__gpio5 = {
	.master		= &omap2xxx_l4_core_hwmod,
	.slave		= &omap2430_gpio5_hwmod,
	.clk		= "gpio5_ick",
	.addr		= omap2430_gpio5_addr_space,
	.user		= OCP_USER_MPU | OCP_USER_SDMA,
};

/* dma_system -> L3 */
static struct omap_hwmod_ocp_if omap2430_dma_system__l3 = {
	.master		= &omap2430_dma_system_hwmod,
	.slave		= &omap2xxx_l3_main_hwmod,
	.clk		= "core_l3_ck",
	.user		= OCP_USER_MPU | OCP_USER_SDMA,
};

/* l4_core -> dma_system */
static struct omap_hwmod_ocp_if omap2430_l4_core__dma_system = {
	.master		= &omap2xxx_l4_core_hwmod,
	.slave		= &omap2430_dma_system_hwmod,
	.clk		= "sdma_ick",
	.addr		= omap2_dma_system_addrs,
	.user		= OCP_USER_MPU | OCP_USER_SDMA,
};

/* l4_core -> mailbox */
static struct omap_hwmod_ocp_if omap2430_l4_core__mailbox = {
	.master		= &omap2xxx_l4_core_hwmod,
	.slave		= &omap2430_mailbox_hwmod,
	.addr		= omap2_mailbox_addrs,
	.user		= OCP_USER_MPU | OCP_USER_SDMA,
};

/* l4_core -> mcbsp1 */
static struct omap_hwmod_ocp_if omap2430_l4_core__mcbsp1 = {
	.master		= &omap2xxx_l4_core_hwmod,
	.slave		= &omap2430_mcbsp1_hwmod,
	.clk		= "mcbsp1_ick",
	.addr		= omap2_mcbsp1_addrs,
	.user		= OCP_USER_MPU | OCP_USER_SDMA,
};

/* l4_core -> mcbsp2 */
static struct omap_hwmod_ocp_if omap2430_l4_core__mcbsp2 = {
	.master		= &omap2xxx_l4_core_hwmod,
	.slave		= &omap2430_mcbsp2_hwmod,
	.clk		= "mcbsp2_ick",
	.addr		= omap2xxx_mcbsp2_addrs,
	.user		= OCP_USER_MPU | OCP_USER_SDMA,
};

static struct omap_hwmod_addr_space omap2430_mcbsp3_addrs[] = {
	{
		.name		= "mpu",
		.pa_start	= 0x4808C000,
		.pa_end		= 0x4808C0ff,
		.flags		= ADDR_TYPE_RT
	},
	{ }
};

/* l4_core -> mcbsp3 */
static struct omap_hwmod_ocp_if omap2430_l4_core__mcbsp3 = {
	.master		= &omap2xxx_l4_core_hwmod,
	.slave		= &omap2430_mcbsp3_hwmod,
	.clk		= "mcbsp3_ick",
	.addr		= omap2430_mcbsp3_addrs,
	.user		= OCP_USER_MPU | OCP_USER_SDMA,
};

static struct omap_hwmod_addr_space omap2430_mcbsp4_addrs[] = {
	{
		.name		= "mpu",
		.pa_start	= 0x4808E000,
		.pa_end		= 0x4808E0ff,
		.flags		= ADDR_TYPE_RT
	},
	{ }
};

/* l4_core -> mcbsp4 */
static struct omap_hwmod_ocp_if omap2430_l4_core__mcbsp4 = {
	.master		= &omap2xxx_l4_core_hwmod,
	.slave		= &omap2430_mcbsp4_hwmod,
	.clk		= "mcbsp4_ick",
	.addr		= omap2430_mcbsp4_addrs,
	.user		= OCP_USER_MPU | OCP_USER_SDMA,
};

static struct omap_hwmod_addr_space omap2430_mcbsp5_addrs[] = {
	{
		.name		= "mpu",
		.pa_start	= 0x48096000,
		.pa_end		= 0x480960ff,
		.flags		= ADDR_TYPE_RT
	},
	{ }
};

/* l4_core -> mcbsp5 */
static struct omap_hwmod_ocp_if omap2430_l4_core__mcbsp5 = {
	.master		= &omap2xxx_l4_core_hwmod,
	.slave		= &omap2430_mcbsp5_hwmod,
	.clk		= "mcbsp5_ick",
	.addr		= omap2430_mcbsp5_addrs,
	.user		= OCP_USER_MPU | OCP_USER_SDMA,
};

static struct omap_hwmod_ocp_if *omap2430_hwmod_ocp_ifs[] __initdata = {
	&omap2xxx_l3_main__l4_core,
	&omap2xxx_mpu__l3_main,
	&omap2xxx_dss__l3,
	&omap2430_usbhsotg__l3,
	&omap2430_l4_core__i2c1,
	&omap2430_l4_core__i2c2,
	&omap2xxx_l4_core__l4_wkup,
	&omap2_l4_core__uart1,
	&omap2_l4_core__uart2,
	&omap2_l4_core__uart3,
	&omap2430_l4_core__usbhsotg,
	&omap2430_l4_core__mmc1,
	&omap2430_l4_core__mmc2,
	&omap2xxx_l4_core__mcspi1,
	&omap2xxx_l4_core__mcspi2,
	&omap2430_l4_core__mcspi3,
	&omap2430_l3__iva,
	&omap2430_l4_wkup__timer1,
	&omap2xxx_l4_core__timer2,
	&omap2xxx_l4_core__timer3,
	&omap2xxx_l4_core__timer4,
	&omap2xxx_l4_core__timer5,
	&omap2xxx_l4_core__timer6,
	&omap2xxx_l4_core__timer7,
	&omap2xxx_l4_core__timer8,
	&omap2xxx_l4_core__timer9,
	&omap2xxx_l4_core__timer10,
	&omap2xxx_l4_core__timer11,
	&omap2xxx_l4_core__timer12,
	&omap2430_l4_wkup__wd_timer2,
	&omap2xxx_l4_core__dss,
	&omap2xxx_l4_core__dss_dispc,
	&omap2xxx_l4_core__dss_rfbi,
	&omap2xxx_l4_core__dss_venc,
	&omap2430_l4_wkup__gpio1,
	&omap2430_l4_wkup__gpio2,
	&omap2430_l4_wkup__gpio3,
	&omap2430_l4_wkup__gpio4,
	&omap2430_l4_core__gpio5,
	&omap2430_dma_system__l3,
	&omap2430_l4_core__dma_system,
	&omap2430_l4_core__mailbox,
	&omap2430_l4_core__mcbsp1,
	&omap2430_l4_core__mcbsp2,
	&omap2430_l4_core__mcbsp3,
	&omap2430_l4_core__mcbsp4,
	&omap2430_l4_core__mcbsp5,
	NULL,
};

int __init omap2430_hwmod_init(void)
{
	return omap_hwmod_register_links(omap2430_hwmod_ocp_ifs);
}<|MERGE_RESOLUTION|>--- conflicted
+++ resolved
@@ -712,20 +712,11 @@
 	{ }
 };
 
-<<<<<<< HEAD
-/* l4_core -> dss_venc */
-static struct omap_hwmod_ocp_if omap2430_l4_core__dss_venc = {
-	.master		= &omap2430_l4_core_hwmod,
-	.slave		= &omap2430_dss_venc_hwmod,
-	.clk		= "dss_ick",
-	.addr		= omap2_dss_venc_addrs,
-=======
 static struct omap_hwmod_ocp_if omap2430_l4_wkup__gpio4 = {
 	.master		= &omap2xxx_l4_wkup_hwmod,
 	.slave		= &omap2xxx_gpio4_hwmod,
 	.clk		= "gpios_ick",
 	.addr		= omap2430_gpio4_addr_space,
->>>>>>> 9c3a3009
 	.user		= OCP_USER_MPU | OCP_USER_SDMA,
 };
 
