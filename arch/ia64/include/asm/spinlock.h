#ifndef _ASM_IA64_SPINLOCK_H
#define _ASM_IA64_SPINLOCK_H

/*
 * Copyright (C) 1998-2003 Hewlett-Packard Co
 *	David Mosberger-Tang <davidm@hpl.hp.com>
 * Copyright (C) 1999 Walt Drummond <drummond@valinux.com>
 *
 * This file is used for SMP configurations only.
 */

#include <linux/compiler.h>
#include <linux/kernel.h>
#include <linux/bitops.h>

#include <asm/atomic.h>
#include <asm/intrinsics.h>
#include <asm/system.h>

#define __raw_spin_lock_init(x)			((x)->lock = 0)

/*
 * Ticket locks are conceptually two parts, one indicating the current head of
 * the queue, and the other indicating the current tail. The lock is acquired
 * by atomically noting the tail and incrementing it by one (thus adding
 * ourself to the queue and noting our position), then waiting until the head
 * becomes equal to the the initial value of the tail.
<<<<<<< HEAD
 *
 *   63                     32  31                      0
 *  +----------------------------------------------------+
 *  |  next_ticket_number      |     now_serving         |
 *  +----------------------------------------------------+
 */

#define TICKET_SHIFT	32

static __always_inline void __ticket_spin_lock(raw_spinlock_t *lock)
{
	int	*p = (int *)&lock->lock, turn, now_serving;

	now_serving = *p;
	turn = ia64_fetchadd(1, p+1, acq);

	if (turn == now_serving)
		return;

	do {
		cpu_relax();
	} while (ACCESS_ONCE(*p) != turn);
=======
 * The pad bits in the middle are used to prevent the next_ticket number
 * overflowing into the now_serving number.
 *
 *   31             17  16    15  14                    0
 *  +----------------------------------------------------+
 *  |  now_serving     | padding |   next_ticket         |
 *  +----------------------------------------------------+
 */

#define TICKET_SHIFT	17
#define TICKET_BITS	15
#define	TICKET_MASK	((1 << TICKET_BITS) - 1)

static __always_inline void __ticket_spin_lock(raw_spinlock_t *lock)
{
	int	*p = (int *)&lock->lock, ticket, serve;

	ticket = ia64_fetchadd(1, p, acq);

	if (!(((ticket >> TICKET_SHIFT) ^ ticket) & TICKET_MASK))
		return;

	ia64_invala();

	for (;;) {
		asm volatile ("ld4.c.nc %0=[%1]" : "=r"(serve) : "r"(p) : "memory");

		if (!(((serve >> TICKET_SHIFT) ^ ticket) & TICKET_MASK))
			return;
		cpu_relax();
	}
>>>>>>> 66b00a7c
}

static __always_inline int __ticket_spin_trylock(raw_spinlock_t *lock)
{
<<<<<<< HEAD
	long tmp = ACCESS_ONCE(lock->lock), try;

	if (!(((tmp >> TICKET_SHIFT) ^ tmp) & ((1L << TICKET_SHIFT) - 1))) {
		try = tmp + (1L << TICKET_SHIFT);

		return ia64_cmpxchg(acq, &lock->lock, tmp, try, sizeof (tmp)) == tmp;
	}
=======
	int tmp = ACCESS_ONCE(lock->lock);

	if (!(((tmp >> TICKET_SHIFT) ^ tmp) & TICKET_MASK))
		return ia64_cmpxchg(acq, &lock->lock, tmp, tmp + 1, sizeof (tmp)) == tmp;
>>>>>>> 66b00a7c
	return 0;
}

static __always_inline void __ticket_spin_unlock(raw_spinlock_t *lock)
{
<<<<<<< HEAD
	int	*p = (int *)&lock->lock;

	(void)ia64_fetchadd(1, p, rel);
=======
	unsigned short	*p = (unsigned short *)&lock->lock + 1, tmp;

	asm volatile ("ld2.bias %0=[%1]" : "=r"(tmp) : "r"(p));
	ACCESS_ONCE(*p) = (tmp + 2) & ~1;
}

static __always_inline void __ticket_spin_unlock_wait(raw_spinlock_t *lock)
{
	int	*p = (int *)&lock->lock, ticket;

	ia64_invala();

	for (;;) {
		asm volatile ("ld4.c.nc %0=[%1]" : "=r"(ticket) : "r"(p) : "memory");
		if (!(((ticket >> TICKET_SHIFT) ^ ticket) & TICKET_MASK))
			return;
		cpu_relax();
	}
>>>>>>> 66b00a7c
}

static inline int __ticket_spin_is_locked(raw_spinlock_t *lock)
{
	long tmp = ACCESS_ONCE(lock->lock);

<<<<<<< HEAD
	return !!(((tmp >> TICKET_SHIFT) ^ tmp) & ((1L << TICKET_SHIFT) - 1));
=======
	return !!(((tmp >> TICKET_SHIFT) ^ tmp) & TICKET_MASK);
>>>>>>> 66b00a7c
}

static inline int __ticket_spin_is_contended(raw_spinlock_t *lock)
{
	long tmp = ACCESS_ONCE(lock->lock);

<<<<<<< HEAD
	return (((tmp >> TICKET_SHIFT) - tmp) & ((1L << TICKET_SHIFT) - 1)) > 1;
=======
	return ((tmp - (tmp >> TICKET_SHIFT)) & TICKET_MASK) > 1;
>>>>>>> 66b00a7c
}

static inline int __raw_spin_is_locked(raw_spinlock_t *lock)
{
	return __ticket_spin_is_locked(lock);
}

static inline int __raw_spin_is_contended(raw_spinlock_t *lock)
{
	return __ticket_spin_is_contended(lock);
}
#define __raw_spin_is_contended	__raw_spin_is_contended

static __always_inline void __raw_spin_lock(raw_spinlock_t *lock)
{
	__ticket_spin_lock(lock);
}

static __always_inline int __raw_spin_trylock(raw_spinlock_t *lock)
{
	return __ticket_spin_trylock(lock);
}

static __always_inline void __raw_spin_unlock(raw_spinlock_t *lock)
{
	__ticket_spin_unlock(lock);
}

static __always_inline void __raw_spin_lock_flags(raw_spinlock_t *lock,
						  unsigned long flags)
{
	__raw_spin_lock(lock);
}

static inline void __raw_spin_unlock_wait(raw_spinlock_t *lock)
{
<<<<<<< HEAD
	while (__raw_spin_is_locked(lock))
		cpu_relax();
=======
	__ticket_spin_unlock_wait(lock);
>>>>>>> 66b00a7c
}

#define __raw_read_can_lock(rw)		(*(volatile int *)(rw) >= 0)
#define __raw_write_can_lock(rw)	(*(volatile int *)(rw) == 0)

#ifdef ASM_SUPPORTED

static __always_inline void
__raw_read_lock_flags(raw_rwlock_t *lock, unsigned long flags)
{
	__asm__ __volatile__ (
		"tbit.nz p6, p0 = %1,%2\n"
		"br.few 3f\n"
		"1:\n"
		"fetchadd4.rel r2 = [%0], -1;;\n"
		"(p6) ssm psr.i\n"
		"2:\n"
		"hint @pause\n"
		"ld4 r2 = [%0];;\n"
		"cmp4.lt p7,p0 = r2, r0\n"
		"(p7) br.cond.spnt.few 2b\n"
		"(p6) rsm psr.i\n"
		";;\n"
		"3:\n"
		"fetchadd4.acq r2 = [%0], 1;;\n"
		"cmp4.lt p7,p0 = r2, r0\n"
		"(p7) br.cond.spnt.few 1b\n"
		: : "r"(lock), "r"(flags), "i"(IA64_PSR_I_BIT)
		: "p6", "p7", "r2", "memory");
}

#define __raw_read_lock(lock) __raw_read_lock_flags(lock, 0)

#else /* !ASM_SUPPORTED */

#define __raw_read_lock_flags(rw, flags) __raw_read_lock(rw)

#define __raw_read_lock(rw)								\
do {											\
	raw_rwlock_t *__read_lock_ptr = (rw);						\
											\
	while (unlikely(ia64_fetchadd(1, (int *) __read_lock_ptr, acq) < 0)) {		\
		ia64_fetchadd(-1, (int *) __read_lock_ptr, rel);			\
		while (*(volatile int *)__read_lock_ptr < 0)				\
			cpu_relax();							\
	}										\
} while (0)

#endif /* !ASM_SUPPORTED */

#define __raw_read_unlock(rw)					\
do {								\
	raw_rwlock_t *__read_lock_ptr = (rw);			\
	ia64_fetchadd(-1, (int *) __read_lock_ptr, rel);	\
} while (0)

#ifdef ASM_SUPPORTED

static __always_inline void
__raw_write_lock_flags(raw_rwlock_t *lock, unsigned long flags)
{
	__asm__ __volatile__ (
		"tbit.nz p6, p0 = %1, %2\n"
		"mov ar.ccv = r0\n"
		"dep r29 = -1, r0, 31, 1\n"
		"br.few 3f;;\n"
		"1:\n"
		"(p6) ssm psr.i\n"
		"2:\n"
		"hint @pause\n"
		"ld4 r2 = [%0];;\n"
		"cmp4.eq p0,p7 = r0, r2\n"
		"(p7) br.cond.spnt.few 2b\n"
		"(p6) rsm psr.i\n"
		";;\n"
		"3:\n"
		"cmpxchg4.acq r2 = [%0], r29, ar.ccv;;\n"
		"cmp4.eq p0,p7 = r0, r2\n"
		"(p7) br.cond.spnt.few 1b;;\n"
		: : "r"(lock), "r"(flags), "i"(IA64_PSR_I_BIT)
		: "ar.ccv", "p6", "p7", "r2", "r29", "memory");
}

#define __raw_write_lock(rw) __raw_write_lock_flags(rw, 0)

#define __raw_write_trylock(rw)							\
({										\
	register long result;							\
										\
	__asm__ __volatile__ (							\
		"mov ar.ccv = r0\n"						\
		"dep r29 = -1, r0, 31, 1;;\n"					\
		"cmpxchg4.acq %0 = [%1], r29, ar.ccv\n"				\
		: "=r"(result) : "r"(rw) : "ar.ccv", "r29", "memory");		\
	(result == 0);								\
})

static inline void __raw_write_unlock(raw_rwlock_t *x)
{
	u8 *y = (u8 *)x;
	barrier();
	asm volatile ("st1.rel.nta [%0] = r0\n\t" :: "r"(y+3) : "memory" );
}

#else /* !ASM_SUPPORTED */

#define __raw_write_lock_flags(l, flags) __raw_write_lock(l)

#define __raw_write_lock(l)								\
({											\
	__u64 ia64_val, ia64_set_val = ia64_dep_mi(-1, 0, 31, 1);			\
	__u32 *ia64_write_lock_ptr = (__u32 *) (l);					\
	do {										\
		while (*ia64_write_lock_ptr)						\
			ia64_barrier();							\
		ia64_val = ia64_cmpxchg4_acq(ia64_write_lock_ptr, ia64_set_val, 0);	\
	} while (ia64_val);								\
})

#define __raw_write_trylock(rw)						\
({									\
	__u64 ia64_val;							\
	__u64 ia64_set_val = ia64_dep_mi(-1, 0, 31,1);			\
	ia64_val = ia64_cmpxchg4_acq((__u32 *)(rw), ia64_set_val, 0);	\
	(ia64_val == 0);						\
})

static inline void __raw_write_unlock(raw_rwlock_t *x)
{
	barrier();
	x->write_lock = 0;
}

#endif /* !ASM_SUPPORTED */

static inline int __raw_read_trylock(raw_rwlock_t *x)
{
	union {
		raw_rwlock_t lock;
		__u32 word;
	} old, new;
	old.lock = new.lock = *x;
	old.lock.write_lock = new.lock.write_lock = 0;
	++new.lock.read_counter;
	return (u32)ia64_cmpxchg4_acq((__u32 *)(x), new.word, old.word) == old.word;
}

#define _raw_spin_relax(lock)	cpu_relax()
#define _raw_read_relax(lock)	cpu_relax()
#define _raw_write_relax(lock)	cpu_relax()

#endif /*  _ASM_IA64_SPINLOCK_H */<|MERGE_RESOLUTION|>--- conflicted
+++ resolved
@@ -25,30 +25,6 @@
  * by atomically noting the tail and incrementing it by one (thus adding
  * ourself to the queue and noting our position), then waiting until the head
  * becomes equal to the the initial value of the tail.
-<<<<<<< HEAD
- *
- *   63                     32  31                      0
- *  +----------------------------------------------------+
- *  |  next_ticket_number      |     now_serving         |
- *  +----------------------------------------------------+
- */
-
-#define TICKET_SHIFT	32
-
-static __always_inline void __ticket_spin_lock(raw_spinlock_t *lock)
-{
-	int	*p = (int *)&lock->lock, turn, now_serving;
-
-	now_serving = *p;
-	turn = ia64_fetchadd(1, p+1, acq);
-
-	if (turn == now_serving)
-		return;
-
-	do {
-		cpu_relax();
-	} while (ACCESS_ONCE(*p) != turn);
-=======
  * The pad bits in the middle are used to prevent the next_ticket number
  * overflowing into the now_serving number.
  *
@@ -80,35 +56,19 @@
 			return;
 		cpu_relax();
 	}
->>>>>>> 66b00a7c
 }
 
 static __always_inline int __ticket_spin_trylock(raw_spinlock_t *lock)
 {
-<<<<<<< HEAD
-	long tmp = ACCESS_ONCE(lock->lock), try;
-
-	if (!(((tmp >> TICKET_SHIFT) ^ tmp) & ((1L << TICKET_SHIFT) - 1))) {
-		try = tmp + (1L << TICKET_SHIFT);
-
-		return ia64_cmpxchg(acq, &lock->lock, tmp, try, sizeof (tmp)) == tmp;
-	}
-=======
 	int tmp = ACCESS_ONCE(lock->lock);
 
 	if (!(((tmp >> TICKET_SHIFT) ^ tmp) & TICKET_MASK))
 		return ia64_cmpxchg(acq, &lock->lock, tmp, tmp + 1, sizeof (tmp)) == tmp;
->>>>>>> 66b00a7c
 	return 0;
 }
 
 static __always_inline void __ticket_spin_unlock(raw_spinlock_t *lock)
 {
-<<<<<<< HEAD
-	int	*p = (int *)&lock->lock;
-
-	(void)ia64_fetchadd(1, p, rel);
-=======
 	unsigned short	*p = (unsigned short *)&lock->lock + 1, tmp;
 
 	asm volatile ("ld2.bias %0=[%1]" : "=r"(tmp) : "r"(p));
@@ -127,29 +87,20 @@
 			return;
 		cpu_relax();
 	}
->>>>>>> 66b00a7c
 }
 
 static inline int __ticket_spin_is_locked(raw_spinlock_t *lock)
 {
 	long tmp = ACCESS_ONCE(lock->lock);
 
-<<<<<<< HEAD
-	return !!(((tmp >> TICKET_SHIFT) ^ tmp) & ((1L << TICKET_SHIFT) - 1));
-=======
 	return !!(((tmp >> TICKET_SHIFT) ^ tmp) & TICKET_MASK);
->>>>>>> 66b00a7c
 }
 
 static inline int __ticket_spin_is_contended(raw_spinlock_t *lock)
 {
 	long tmp = ACCESS_ONCE(lock->lock);
 
-<<<<<<< HEAD
-	return (((tmp >> TICKET_SHIFT) - tmp) & ((1L << TICKET_SHIFT) - 1)) > 1;
-=======
 	return ((tmp - (tmp >> TICKET_SHIFT)) & TICKET_MASK) > 1;
->>>>>>> 66b00a7c
 }
 
 static inline int __raw_spin_is_locked(raw_spinlock_t *lock)
@@ -186,12 +137,7 @@
 
 static inline void __raw_spin_unlock_wait(raw_spinlock_t *lock)
 {
-<<<<<<< HEAD
-	while (__raw_spin_is_locked(lock))
-		cpu_relax();
-=======
 	__ticket_spin_unlock_wait(lock);
->>>>>>> 66b00a7c
 }
 
 #define __raw_read_can_lock(rw)		(*(volatile int *)(rw) >= 0)
