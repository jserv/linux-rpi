/*
 * Copyright (c) 2000-2002,2005 Silicon Graphics, Inc.
 * All Rights Reserved.
 *
 * This program is free software; you can redistribute it and/or
 * modify it under the terms of the GNU General Public License as
 * published by the Free Software Foundation.
 *
 * This program is distributed in the hope that it would be useful,
 * but WITHOUT ANY WARRANTY; without even the implied warranty of
 * MERCHANTABILITY or FITNESS FOR A PARTICULAR PURPOSE.  See the
 * GNU General Public License for more details.
 *
 * You should have received a copy of the GNU General Public License
 * along with this program; if not, write the Free Software Foundation,
 * Inc.,  51 Franklin St, Fifth Floor, Boston, MA  02110-1301  USA
 */
#include "xfs.h"
#include "xfs_fs.h"
#include "xfs_types.h"
#include "xfs_bit.h"
#include "xfs_log.h"
#include "xfs_inum.h"
#include "xfs_trans.h"
#include "xfs_sb.h"
#include "xfs_ag.h"
#include "xfs_dir2.h"
#include "xfs_dmapi.h"
#include "xfs_mount.h"
#include "xfs_bmap_btree.h"
#include "xfs_alloc_btree.h"
#include "xfs_ialloc_btree.h"
#include "xfs_dir2_sf.h"
#include "xfs_attr_sf.h"
#include "xfs_dinode.h"
#include "xfs_inode.h"
#include "xfs_btree.h"
#include "xfs_ialloc.h"
#include "xfs_alloc.h"
#include "xfs_error.h"
#include "xfs_trace.h"


#define XFS_ABSDIFF(a,b)	(((a) <= (b)) ? ((b) - (a)) : ((a) - (b)))

#define	XFSA_FIXUP_BNO_OK	1
#define	XFSA_FIXUP_CNT_OK	2

STATIC void
xfs_alloc_search_busy(xfs_trans_t *tp,
		    xfs_agnumber_t agno,
		    xfs_agblock_t bno,
		    xfs_extlen_t len);

/*
 * Prototypes for per-ag allocation routines
 */

STATIC int xfs_alloc_ag_vextent_exact(xfs_alloc_arg_t *);
STATIC int xfs_alloc_ag_vextent_near(xfs_alloc_arg_t *);
STATIC int xfs_alloc_ag_vextent_size(xfs_alloc_arg_t *);
STATIC int xfs_alloc_ag_vextent_small(xfs_alloc_arg_t *,
	xfs_btree_cur_t *, xfs_agblock_t *, xfs_extlen_t *, int *);

/*
 * Internal functions.
 */

/*
 * Lookup the record equal to [bno, len] in the btree given by cur.
 */
STATIC int				/* error */
xfs_alloc_lookup_eq(
	struct xfs_btree_cur	*cur,	/* btree cursor */
	xfs_agblock_t		bno,	/* starting block of extent */
	xfs_extlen_t		len,	/* length of extent */
	int			*stat)	/* success/failure */
{
	cur->bc_rec.a.ar_startblock = bno;
	cur->bc_rec.a.ar_blockcount = len;
	return xfs_btree_lookup(cur, XFS_LOOKUP_EQ, stat);
}

/*
 * Lookup the first record greater than or equal to [bno, len]
 * in the btree given by cur.
 */
STATIC int				/* error */
xfs_alloc_lookup_ge(
	struct xfs_btree_cur	*cur,	/* btree cursor */
	xfs_agblock_t		bno,	/* starting block of extent */
	xfs_extlen_t		len,	/* length of extent */
	int			*stat)	/* success/failure */
{
	cur->bc_rec.a.ar_startblock = bno;
	cur->bc_rec.a.ar_blockcount = len;
	return xfs_btree_lookup(cur, XFS_LOOKUP_GE, stat);
}

/*
 * Lookup the first record less than or equal to [bno, len]
 * in the btree given by cur.
 */
STATIC int				/* error */
xfs_alloc_lookup_le(
	struct xfs_btree_cur	*cur,	/* btree cursor */
	xfs_agblock_t		bno,	/* starting block of extent */
	xfs_extlen_t		len,	/* length of extent */
	int			*stat)	/* success/failure */
{
	cur->bc_rec.a.ar_startblock = bno;
	cur->bc_rec.a.ar_blockcount = len;
	return xfs_btree_lookup(cur, XFS_LOOKUP_LE, stat);
}

/*
 * Update the record referred to by cur to the value given
 * by [bno, len].
 * This either works (return 0) or gets an EFSCORRUPTED error.
 */
STATIC int				/* error */
xfs_alloc_update(
	struct xfs_btree_cur	*cur,	/* btree cursor */
	xfs_agblock_t		bno,	/* starting block of extent */
	xfs_extlen_t		len)	/* length of extent */
{
	union xfs_btree_rec	rec;

	rec.alloc.ar_startblock = cpu_to_be32(bno);
	rec.alloc.ar_blockcount = cpu_to_be32(len);
	return xfs_btree_update(cur, &rec);
}

/*
 * Get the data from the pointed-to record.
 */
STATIC int				/* error */
xfs_alloc_get_rec(
	struct xfs_btree_cur	*cur,	/* btree cursor */
	xfs_agblock_t		*bno,	/* output: starting block of extent */
	xfs_extlen_t		*len,	/* output: length of extent */
	int			*stat)	/* output: success/failure */
{
	union xfs_btree_rec	*rec;
	int			error;

	error = xfs_btree_get_rec(cur, &rec, stat);
	if (!error && *stat == 1) {
		*bno = be32_to_cpu(rec->alloc.ar_startblock);
		*len = be32_to_cpu(rec->alloc.ar_blockcount);
	}
	return error;
}

/*
 * Compute aligned version of the found extent.
 * Takes alignment and min length into account.
 */
STATIC void
xfs_alloc_compute_aligned(
	xfs_agblock_t	foundbno,	/* starting block in found extent */
	xfs_extlen_t	foundlen,	/* length in found extent */
	xfs_extlen_t	alignment,	/* alignment for allocation */
	xfs_extlen_t	minlen,		/* minimum length for allocation */
	xfs_agblock_t	*resbno,	/* result block number */
	xfs_extlen_t	*reslen)	/* result length */
{
	xfs_agblock_t	bno;
	xfs_extlen_t	diff;
	xfs_extlen_t	len;

	if (alignment > 1 && foundlen >= minlen) {
		bno = roundup(foundbno, alignment);
		diff = bno - foundbno;
		len = diff >= foundlen ? 0 : foundlen - diff;
	} else {
		bno = foundbno;
		len = foundlen;
	}
	*resbno = bno;
	*reslen = len;
}

/*
 * Compute best start block and diff for "near" allocations.
 * freelen >= wantlen already checked by caller.
 */
STATIC xfs_extlen_t			/* difference value (absolute) */
xfs_alloc_compute_diff(
	xfs_agblock_t	wantbno,	/* target starting block */
	xfs_extlen_t	wantlen,	/* target length */
	xfs_extlen_t	alignment,	/* target alignment */
	xfs_agblock_t	freebno,	/* freespace's starting block */
	xfs_extlen_t	freelen,	/* freespace's length */
	xfs_agblock_t	*newbnop)	/* result: best start block from free */
{
	xfs_agblock_t	freeend;	/* end of freespace extent */
	xfs_agblock_t	newbno1;	/* return block number */
	xfs_agblock_t	newbno2;	/* other new block number */
	xfs_extlen_t	newlen1=0;	/* length with newbno1 */
	xfs_extlen_t	newlen2=0;	/* length with newbno2 */
	xfs_agblock_t	wantend;	/* end of target extent */

	ASSERT(freelen >= wantlen);
	freeend = freebno + freelen;
	wantend = wantbno + wantlen;
	if (freebno >= wantbno) {
		if ((newbno1 = roundup(freebno, alignment)) >= freeend)
			newbno1 = NULLAGBLOCK;
	} else if (freeend >= wantend && alignment > 1) {
		newbno1 = roundup(wantbno, alignment);
		newbno2 = newbno1 - alignment;
		if (newbno1 >= freeend)
			newbno1 = NULLAGBLOCK;
		else
			newlen1 = XFS_EXTLEN_MIN(wantlen, freeend - newbno1);
		if (newbno2 < freebno)
			newbno2 = NULLAGBLOCK;
		else
			newlen2 = XFS_EXTLEN_MIN(wantlen, freeend - newbno2);
		if (newbno1 != NULLAGBLOCK && newbno2 != NULLAGBLOCK) {
			if (newlen1 < newlen2 ||
			    (newlen1 == newlen2 &&
			     XFS_ABSDIFF(newbno1, wantbno) >
			     XFS_ABSDIFF(newbno2, wantbno)))
				newbno1 = newbno2;
		} else if (newbno2 != NULLAGBLOCK)
			newbno1 = newbno2;
	} else if (freeend >= wantend) {
		newbno1 = wantbno;
	} else if (alignment > 1) {
		newbno1 = roundup(freeend - wantlen, alignment);
		if (newbno1 > freeend - wantlen &&
		    newbno1 - alignment >= freebno)
			newbno1 -= alignment;
		else if (newbno1 >= freeend)
			newbno1 = NULLAGBLOCK;
	} else
		newbno1 = freeend - wantlen;
	*newbnop = newbno1;
	return newbno1 == NULLAGBLOCK ? 0 : XFS_ABSDIFF(newbno1, wantbno);
}

/*
 * Fix up the length, based on mod and prod.
 * len should be k * prod + mod for some k.
 * If len is too small it is returned unchanged.
 * If len hits maxlen it is left alone.
 */
STATIC void
xfs_alloc_fix_len(
	xfs_alloc_arg_t	*args)		/* allocation argument structure */
{
	xfs_extlen_t	k;
	xfs_extlen_t	rlen;

	ASSERT(args->mod < args->prod);
	rlen = args->len;
	ASSERT(rlen >= args->minlen);
	ASSERT(rlen <= args->maxlen);
	if (args->prod <= 1 || rlen < args->mod || rlen == args->maxlen ||
	    (args->mod == 0 && rlen < args->prod))
		return;
	k = rlen % args->prod;
	if (k == args->mod)
		return;
	if (k > args->mod) {
		if ((int)(rlen = rlen - k - args->mod) < (int)args->minlen)
			return;
	} else {
		if ((int)(rlen = rlen - args->prod - (args->mod - k)) <
		    (int)args->minlen)
			return;
	}
	ASSERT(rlen >= args->minlen);
	ASSERT(rlen <= args->maxlen);
	args->len = rlen;
}

/*
 * Fix up length if there is too little space left in the a.g.
 * Return 1 if ok, 0 if too little, should give up.
 */
STATIC int
xfs_alloc_fix_minleft(
	xfs_alloc_arg_t	*args)		/* allocation argument structure */
{
	xfs_agf_t	*agf;		/* a.g. freelist header */
	int		diff;		/* free space difference */

	if (args->minleft == 0)
		return 1;
	agf = XFS_BUF_TO_AGF(args->agbp);
	diff = be32_to_cpu(agf->agf_freeblks)
		+ be32_to_cpu(agf->agf_flcount)
		- args->len - args->minleft;
	if (diff >= 0)
		return 1;
	args->len += diff;		/* shrink the allocated space */
	if (args->len >= args->minlen)
		return 1;
	args->agbno = NULLAGBLOCK;
	return 0;
}

/*
 * Update the two btrees, logically removing from freespace the extent
 * starting at rbno, rlen blocks.  The extent is contained within the
 * actual (current) free extent fbno for flen blocks.
 * Flags are passed in indicating whether the cursors are set to the
 * relevant records.
 */
STATIC int				/* error code */
xfs_alloc_fixup_trees(
	xfs_btree_cur_t	*cnt_cur,	/* cursor for by-size btree */
	xfs_btree_cur_t	*bno_cur,	/* cursor for by-block btree */
	xfs_agblock_t	fbno,		/* starting block of free extent */
	xfs_extlen_t	flen,		/* length of free extent */
	xfs_agblock_t	rbno,		/* starting block of returned extent */
	xfs_extlen_t	rlen,		/* length of returned extent */
	int		flags)		/* flags, XFSA_FIXUP_... */
{
	int		error;		/* error code */
	int		i;		/* operation results */
	xfs_agblock_t	nfbno1;		/* first new free startblock */
	xfs_agblock_t	nfbno2;		/* second new free startblock */
	xfs_extlen_t	nflen1=0;	/* first new free length */
	xfs_extlen_t	nflen2=0;	/* second new free length */

	/*
	 * Look up the record in the by-size tree if necessary.
	 */
	if (flags & XFSA_FIXUP_CNT_OK) {
#ifdef DEBUG
		if ((error = xfs_alloc_get_rec(cnt_cur, &nfbno1, &nflen1, &i)))
			return error;
		XFS_WANT_CORRUPTED_RETURN(
			i == 1 && nfbno1 == fbno && nflen1 == flen);
#endif
	} else {
		if ((error = xfs_alloc_lookup_eq(cnt_cur, fbno, flen, &i)))
			return error;
		XFS_WANT_CORRUPTED_RETURN(i == 1);
	}
	/*
	 * Look up the record in the by-block tree if necessary.
	 */
	if (flags & XFSA_FIXUP_BNO_OK) {
#ifdef DEBUG
		if ((error = xfs_alloc_get_rec(bno_cur, &nfbno1, &nflen1, &i)))
			return error;
		XFS_WANT_CORRUPTED_RETURN(
			i == 1 && nfbno1 == fbno && nflen1 == flen);
#endif
	} else {
		if ((error = xfs_alloc_lookup_eq(bno_cur, fbno, flen, &i)))
			return error;
		XFS_WANT_CORRUPTED_RETURN(i == 1);
	}

#ifdef DEBUG
	if (bno_cur->bc_nlevels == 1 && cnt_cur->bc_nlevels == 1) {
		struct xfs_btree_block	*bnoblock;
		struct xfs_btree_block	*cntblock;

		bnoblock = XFS_BUF_TO_BLOCK(bno_cur->bc_bufs[0]);
		cntblock = XFS_BUF_TO_BLOCK(cnt_cur->bc_bufs[0]);

		XFS_WANT_CORRUPTED_RETURN(
			bnoblock->bb_numrecs == cntblock->bb_numrecs);
	}
#endif

	/*
	 * Deal with all four cases: the allocated record is contained
	 * within the freespace record, so we can have new freespace
	 * at either (or both) end, or no freespace remaining.
	 */
	if (rbno == fbno && rlen == flen)
		nfbno1 = nfbno2 = NULLAGBLOCK;
	else if (rbno == fbno) {
		nfbno1 = rbno + rlen;
		nflen1 = flen - rlen;
		nfbno2 = NULLAGBLOCK;
	} else if (rbno + rlen == fbno + flen) {
		nfbno1 = fbno;
		nflen1 = flen - rlen;
		nfbno2 = NULLAGBLOCK;
	} else {
		nfbno1 = fbno;
		nflen1 = rbno - fbno;
		nfbno2 = rbno + rlen;
		nflen2 = (fbno + flen) - nfbno2;
	}
	/*
	 * Delete the entry from the by-size btree.
	 */
	if ((error = xfs_btree_delete(cnt_cur, &i)))
		return error;
	XFS_WANT_CORRUPTED_RETURN(i == 1);
	/*
	 * Add new by-size btree entry(s).
	 */
	if (nfbno1 != NULLAGBLOCK) {
		if ((error = xfs_alloc_lookup_eq(cnt_cur, nfbno1, nflen1, &i)))
			return error;
		XFS_WANT_CORRUPTED_RETURN(i == 0);
		if ((error = xfs_btree_insert(cnt_cur, &i)))
			return error;
		XFS_WANT_CORRUPTED_RETURN(i == 1);
	}
	if (nfbno2 != NULLAGBLOCK) {
		if ((error = xfs_alloc_lookup_eq(cnt_cur, nfbno2, nflen2, &i)))
			return error;
		XFS_WANT_CORRUPTED_RETURN(i == 0);
		if ((error = xfs_btree_insert(cnt_cur, &i)))
			return error;
		XFS_WANT_CORRUPTED_RETURN(i == 1);
	}
	/*
	 * Fix up the by-block btree entry(s).
	 */
	if (nfbno1 == NULLAGBLOCK) {
		/*
		 * No remaining freespace, just delete the by-block tree entry.
		 */
		if ((error = xfs_btree_delete(bno_cur, &i)))
			return error;
		XFS_WANT_CORRUPTED_RETURN(i == 1);
	} else {
		/*
		 * Update the by-block entry to start later|be shorter.
		 */
		if ((error = xfs_alloc_update(bno_cur, nfbno1, nflen1)))
			return error;
	}
	if (nfbno2 != NULLAGBLOCK) {
		/*
		 * 2 resulting free entries, need to add one.
		 */
		if ((error = xfs_alloc_lookup_eq(bno_cur, nfbno2, nflen2, &i)))
			return error;
		XFS_WANT_CORRUPTED_RETURN(i == 0);
		if ((error = xfs_btree_insert(bno_cur, &i)))
			return error;
		XFS_WANT_CORRUPTED_RETURN(i == 1);
	}
	return 0;
}

/*
 * Read in the allocation group free block array.
 */
STATIC int				/* error */
xfs_alloc_read_agfl(
	xfs_mount_t	*mp,		/* mount point structure */
	xfs_trans_t	*tp,		/* transaction pointer */
	xfs_agnumber_t	agno,		/* allocation group number */
	xfs_buf_t	**bpp)		/* buffer for the ag free block array */
{
	xfs_buf_t	*bp;		/* return value */
	int		error;

	ASSERT(agno != NULLAGNUMBER);
	error = xfs_trans_read_buf(
			mp, tp, mp->m_ddev_targp,
			XFS_AG_DADDR(mp, agno, XFS_AGFL_DADDR(mp)),
			XFS_FSS_TO_BB(mp, 1), 0, &bp);
	if (error)
		return error;
	ASSERT(bp);
	ASSERT(!XFS_BUF_GETERROR(bp));
	XFS_BUF_SET_VTYPE_REF(bp, B_FS_AGFL, XFS_AGFL_REF);
	*bpp = bp;
	return 0;
}

/*
 * Allocation group level functions.
 */

/*
 * Allocate a variable extent in the allocation group agno.
 * Type and bno are used to determine where in the allocation group the
 * extent will start.
 * Extent's length (returned in *len) will be between minlen and maxlen,
 * and of the form k * prod + mod unless there's nothing that large.
 * Return the starting a.g. block, or NULLAGBLOCK if we can't do it.
 */
STATIC int			/* error */
xfs_alloc_ag_vextent(
	xfs_alloc_arg_t	*args)	/* argument structure for allocation */
{
	int		error=0;

	ASSERT(args->minlen > 0);
	ASSERT(args->maxlen > 0);
	ASSERT(args->minlen <= args->maxlen);
	ASSERT(args->mod < args->prod);
	ASSERT(args->alignment > 0);
	/*
	 * Branch to correct routine based on the type.
	 */
	args->wasfromfl = 0;
	switch (args->type) {
	case XFS_ALLOCTYPE_THIS_AG:
		error = xfs_alloc_ag_vextent_size(args);
		break;
	case XFS_ALLOCTYPE_NEAR_BNO:
		error = xfs_alloc_ag_vextent_near(args);
		break;
	case XFS_ALLOCTYPE_THIS_BNO:
		error = xfs_alloc_ag_vextent_exact(args);
		break;
	default:
		ASSERT(0);
		/* NOTREACHED */
	}
	if (error)
		return error;
	/*
	 * If the allocation worked, need to change the agf structure
	 * (and log it), and the superblock.
	 */
	if (args->agbno != NULLAGBLOCK) {
		xfs_agf_t	*agf;	/* allocation group freelist header */
		long		slen = (long)args->len;

		ASSERT(args->len >= args->minlen && args->len <= args->maxlen);
		ASSERT(!(args->wasfromfl) || !args->isfl);
		ASSERT(args->agbno % args->alignment == 0);
		if (!(args->wasfromfl)) {

			agf = XFS_BUF_TO_AGF(args->agbp);
			be32_add_cpu(&agf->agf_freeblks, -(args->len));
			xfs_trans_agblocks_delta(args->tp,
						 -((long)(args->len)));
			args->pag->pagf_freeblks -= args->len;
			ASSERT(be32_to_cpu(agf->agf_freeblks) <=
				be32_to_cpu(agf->agf_length));
			xfs_alloc_log_agf(args->tp, args->agbp,
						XFS_AGF_FREEBLKS);
			/* search the busylist for these blocks */
			xfs_alloc_search_busy(args->tp, args->agno,
					args->agbno, args->len);
		}
		if (!args->isfl)
			xfs_trans_mod_sb(args->tp,
				args->wasdel ? XFS_TRANS_SB_RES_FDBLOCKS :
					XFS_TRANS_SB_FDBLOCKS, -slen);
		XFS_STATS_INC(xs_allocx);
		XFS_STATS_ADD(xs_allocb, args->len);
	}
	return 0;
}

/*
 * Allocate a variable extent at exactly agno/bno.
 * Extent's length (returned in *len) will be between minlen and maxlen,
 * and of the form k * prod + mod unless there's nothing that large.
 * Return the starting a.g. block (bno), or NULLAGBLOCK if we can't do it.
 */
STATIC int			/* error */
xfs_alloc_ag_vextent_exact(
	xfs_alloc_arg_t	*args)	/* allocation argument structure */
{
	xfs_btree_cur_t	*bno_cur;/* by block-number btree cursor */
	xfs_btree_cur_t	*cnt_cur;/* by count btree cursor */
	xfs_agblock_t	end;	/* end of allocated extent */
	int		error;
	xfs_agblock_t	fbno;	/* start block of found extent */
	xfs_agblock_t	fend;	/* end block of found extent */
	xfs_extlen_t	flen;	/* length of found extent */
	int		i;	/* success/failure of operation */
	xfs_agblock_t	maxend;	/* end of maximal extent */
	xfs_agblock_t	minend;	/* end of minimal extent */
	xfs_extlen_t	rlen;	/* length of returned extent */

	ASSERT(args->alignment == 1);
	/*
	 * Allocate/initialize a cursor for the by-number freespace btree.
	 */
	bno_cur = xfs_allocbt_init_cursor(args->mp, args->tp, args->agbp,
		args->agno, XFS_BTNUM_BNO);
	/*
	 * Lookup bno and minlen in the btree (minlen is irrelevant, really).
	 * Look for the closest free block <= bno, it must contain bno
	 * if any free block does.
	 */
	if ((error = xfs_alloc_lookup_le(bno_cur, args->agbno, args->minlen, &i)))
		goto error0;
	if (!i) {
		/*
		 * Didn't find it, return null.
		 */
		xfs_btree_del_cursor(bno_cur, XFS_BTREE_NOERROR);
		args->agbno = NULLAGBLOCK;
		return 0;
	}
	/*
	 * Grab the freespace record.
	 */
	if ((error = xfs_alloc_get_rec(bno_cur, &fbno, &flen, &i)))
		goto error0;
	XFS_WANT_CORRUPTED_GOTO(i == 1, error0);
	ASSERT(fbno <= args->agbno);
	minend = args->agbno + args->minlen;
	maxend = args->agbno + args->maxlen;
	fend = fbno + flen;
	/*
	 * Give up if the freespace isn't long enough for the minimum request.
	 */
	if (fend < minend) {
		xfs_btree_del_cursor(bno_cur, XFS_BTREE_NOERROR);
		args->agbno = NULLAGBLOCK;
		return 0;
	}
	/*
	 * End of extent will be smaller of the freespace end and the
	 * maximal requested end.
	 */
	end = XFS_AGBLOCK_MIN(fend, maxend);
	/*
	 * Fix the length according to mod and prod if given.
	 */
	args->len = end - args->agbno;
	xfs_alloc_fix_len(args);
	if (!xfs_alloc_fix_minleft(args)) {
		xfs_btree_del_cursor(bno_cur, XFS_BTREE_NOERROR);
		return 0;
	}
	rlen = args->len;
	ASSERT(args->agbno + rlen <= fend);
	end = args->agbno + rlen;
	/*
	 * We are allocating agbno for rlen [agbno .. end]
	 * Allocate/initialize a cursor for the by-size btree.
	 */
	cnt_cur = xfs_allocbt_init_cursor(args->mp, args->tp, args->agbp,
		args->agno, XFS_BTNUM_CNT);
	ASSERT(args->agbno + args->len <=
		be32_to_cpu(XFS_BUF_TO_AGF(args->agbp)->agf_length));
	if ((error = xfs_alloc_fixup_trees(cnt_cur, bno_cur, fbno, flen,
			args->agbno, args->len, XFSA_FIXUP_BNO_OK))) {
		xfs_btree_del_cursor(cnt_cur, XFS_BTREE_ERROR);
		goto error0;
	}
	xfs_btree_del_cursor(bno_cur, XFS_BTREE_NOERROR);
	xfs_btree_del_cursor(cnt_cur, XFS_BTREE_NOERROR);

	trace_xfs_alloc_exact_done(args);
	args->wasfromfl = 0;
	return 0;

error0:
	xfs_btree_del_cursor(bno_cur, XFS_BTREE_ERROR);
	trace_xfs_alloc_exact_error(args);
	return error;
}

/*
 * Allocate a variable extent near bno in the allocation group agno.
 * Extent's length (returned in len) will be between minlen and maxlen,
 * and of the form k * prod + mod unless there's nothing that large.
 * Return the starting a.g. block, or NULLAGBLOCK if we can't do it.
 */
STATIC int				/* error */
xfs_alloc_ag_vextent_near(
	xfs_alloc_arg_t	*args)		/* allocation argument structure */
{
	xfs_btree_cur_t	*bno_cur_gt;	/* cursor for bno btree, right side */
	xfs_btree_cur_t	*bno_cur_lt;	/* cursor for bno btree, left side */
	xfs_btree_cur_t	*cnt_cur;	/* cursor for count btree */
	xfs_agblock_t	gtbno;		/* start bno of right side entry */
	xfs_agblock_t	gtbnoa;		/* aligned ... */
	xfs_extlen_t	gtdiff;		/* difference to right side entry */
	xfs_extlen_t	gtlen;		/* length of right side entry */
	xfs_extlen_t	gtlena;		/* aligned ... */
	xfs_agblock_t	gtnew;		/* useful start bno of right side */
	int		error;		/* error code */
	int		i;		/* result code, temporary */
	int		j;		/* result code, temporary */
	xfs_agblock_t	ltbno;		/* start bno of left side entry */
	xfs_agblock_t	ltbnoa;		/* aligned ... */
	xfs_extlen_t	ltdiff;		/* difference to left side entry */
	/*REFERENCED*/
	xfs_agblock_t	ltend;		/* end bno of left side entry */
	xfs_extlen_t	ltlen;		/* length of left side entry */
	xfs_extlen_t	ltlena;		/* aligned ... */
	xfs_agblock_t	ltnew;		/* useful start bno of left side */
	xfs_extlen_t	rlen;		/* length of returned extent */
#if defined(DEBUG) && defined(__KERNEL__)
	/*
	 * Randomly don't execute the first algorithm.
	 */
	int		dofirst;	/* set to do first algorithm */

	dofirst = random32() & 1;
#endif
	/*
	 * Get a cursor for the by-size btree.
	 */
	cnt_cur = xfs_allocbt_init_cursor(args->mp, args->tp, args->agbp,
		args->agno, XFS_BTNUM_CNT);
	ltlen = 0;
	bno_cur_lt = bno_cur_gt = NULL;
	/*
	 * See if there are any free extents as big as maxlen.
	 */
	if ((error = xfs_alloc_lookup_ge(cnt_cur, 0, args->maxlen, &i)))
		goto error0;
	/*
	 * If none, then pick up the last entry in the tree unless the
	 * tree is empty.
	 */
	if (!i) {
		if ((error = xfs_alloc_ag_vextent_small(args, cnt_cur, &ltbno,
				&ltlen, &i)))
			goto error0;
		if (i == 0 || ltlen == 0) {
			xfs_btree_del_cursor(cnt_cur, XFS_BTREE_NOERROR);
			return 0;
		}
		ASSERT(i == 1);
	}
	args->wasfromfl = 0;
	/*
	 * First algorithm.
	 * If the requested extent is large wrt the freespaces available
	 * in this a.g., then the cursor will be pointing to a btree entry
	 * near the right edge of the tree.  If it's in the last btree leaf
	 * block, then we just examine all the entries in that block
	 * that are big enough, and pick the best one.
	 * This is written as a while loop so we can break out of it,
	 * but we never loop back to the top.
	 */
	while (xfs_btree_islastblock(cnt_cur, 0)) {
		xfs_extlen_t	bdiff;
		int		besti=0;
		xfs_extlen_t	blen=0;
		xfs_agblock_t	bnew=0;

#if defined(DEBUG) && defined(__KERNEL__)
		if (!dofirst)
			break;
#endif
		/*
		 * Start from the entry that lookup found, sequence through
		 * all larger free blocks.  If we're actually pointing at a
		 * record smaller than maxlen, go to the start of this block,
		 * and skip all those smaller than minlen.
		 */
		if (ltlen || args->alignment > 1) {
			cnt_cur->bc_ptrs[0] = 1;
			do {
				if ((error = xfs_alloc_get_rec(cnt_cur, &ltbno,
						&ltlen, &i)))
					goto error0;
				XFS_WANT_CORRUPTED_GOTO(i == 1, error0);
				if (ltlen >= args->minlen)
					break;
				if ((error = xfs_btree_increment(cnt_cur, 0, &i)))
					goto error0;
			} while (i);
			ASSERT(ltlen >= args->minlen);
			if (!i)
				break;
		}
		i = cnt_cur->bc_ptrs[0];
		for (j = 1, blen = 0, bdiff = 0;
		     !error && j && (blen < args->maxlen || bdiff > 0);
		     error = xfs_btree_increment(cnt_cur, 0, &j)) {
			/*
			 * For each entry, decide if it's better than
			 * the previous best entry.
			 */
			if ((error = xfs_alloc_get_rec(cnt_cur, &ltbno, &ltlen, &i)))
				goto error0;
			XFS_WANT_CORRUPTED_GOTO(i == 1, error0);
			xfs_alloc_compute_aligned(ltbno, ltlen, args->alignment,
					args->minlen, &ltbnoa, &ltlena);
			if (ltlena < args->minlen)
				continue;
			args->len = XFS_EXTLEN_MIN(ltlena, args->maxlen);
			xfs_alloc_fix_len(args);
			ASSERT(args->len >= args->minlen);
			if (args->len < blen)
				continue;
			ltdiff = xfs_alloc_compute_diff(args->agbno, args->len,
				args->alignment, ltbno, ltlen, &ltnew);
			if (ltnew != NULLAGBLOCK &&
			    (args->len > blen || ltdiff < bdiff)) {
				bdiff = ltdiff;
				bnew = ltnew;
				blen = args->len;
				besti = cnt_cur->bc_ptrs[0];
			}
		}
		/*
		 * It didn't work.  We COULD be in a case where
		 * there's a good record somewhere, so try again.
		 */
		if (blen == 0)
			break;
		/*
		 * Point at the best entry, and retrieve it again.
		 */
		cnt_cur->bc_ptrs[0] = besti;
		if ((error = xfs_alloc_get_rec(cnt_cur, &ltbno, &ltlen, &i)))
			goto error0;
		XFS_WANT_CORRUPTED_GOTO(i == 1, error0);
		ltend = ltbno + ltlen;
		ASSERT(ltend <= be32_to_cpu(XFS_BUF_TO_AGF(args->agbp)->agf_length));
		args->len = blen;
		if (!xfs_alloc_fix_minleft(args)) {
			xfs_btree_del_cursor(cnt_cur, XFS_BTREE_NOERROR);
			trace_xfs_alloc_near_nominleft(args);
			return 0;
		}
		blen = args->len;
		/*
		 * We are allocating starting at bnew for blen blocks.
		 */
		args->agbno = bnew;
		ASSERT(bnew >= ltbno);
		ASSERT(bnew + blen <= ltend);
		/*
		 * Set up a cursor for the by-bno tree.
		 */
		bno_cur_lt = xfs_allocbt_init_cursor(args->mp, args->tp,
			args->agbp, args->agno, XFS_BTNUM_BNO);
		/*
		 * Fix up the btree entries.
		 */
		if ((error = xfs_alloc_fixup_trees(cnt_cur, bno_cur_lt, ltbno,
				ltlen, bnew, blen, XFSA_FIXUP_CNT_OK)))
			goto error0;
		xfs_btree_del_cursor(cnt_cur, XFS_BTREE_NOERROR);
		xfs_btree_del_cursor(bno_cur_lt, XFS_BTREE_NOERROR);

		trace_xfs_alloc_near_first(args);
		return 0;
	}
	/*
	 * Second algorithm.
	 * Search in the by-bno tree to the left and to the right
	 * simultaneously, until in each case we find a space big enough,
	 * or run into the edge of the tree.  When we run into the edge,
	 * we deallocate that cursor.
	 * If both searches succeed, we compare the two spaces and pick
	 * the better one.
	 * With alignment, it's possible for both to fail; the upper
	 * level algorithm that picks allocation groups for allocations
	 * is not supposed to do this.
	 */
	/*
	 * Allocate and initialize the cursor for the leftward search.
	 */
	bno_cur_lt = xfs_allocbt_init_cursor(args->mp, args->tp, args->agbp,
		args->agno, XFS_BTNUM_BNO);
	/*
	 * Lookup <= bno to find the leftward search's starting point.
	 */
	if ((error = xfs_alloc_lookup_le(bno_cur_lt, args->agbno, args->maxlen, &i)))
		goto error0;
	if (!i) {
		/*
		 * Didn't find anything; use this cursor for the rightward
		 * search.
		 */
		bno_cur_gt = bno_cur_lt;
		bno_cur_lt = NULL;
	}
	/*
	 * Found something.  Duplicate the cursor for the rightward search.
	 */
	else if ((error = xfs_btree_dup_cursor(bno_cur_lt, &bno_cur_gt)))
		goto error0;
	/*
	 * Increment the cursor, so we will point at the entry just right
	 * of the leftward entry if any, or to the leftmost entry.
	 */
	if ((error = xfs_btree_increment(bno_cur_gt, 0, &i)))
		goto error0;
	if (!i) {
		/*
		 * It failed, there are no rightward entries.
		 */
		xfs_btree_del_cursor(bno_cur_gt, XFS_BTREE_NOERROR);
		bno_cur_gt = NULL;
	}
	/*
	 * Loop going left with the leftward cursor, right with the
	 * rightward cursor, until either both directions give up or
	 * we find an entry at least as big as minlen.
	 */
	do {
		if (bno_cur_lt) {
			if ((error = xfs_alloc_get_rec(bno_cur_lt, &ltbno, &ltlen, &i)))
				goto error0;
			XFS_WANT_CORRUPTED_GOTO(i == 1, error0);
			xfs_alloc_compute_aligned(ltbno, ltlen, args->alignment,
					args->minlen, &ltbnoa, &ltlena);
			if (ltlena >= args->minlen)
				break;
			if ((error = xfs_btree_decrement(bno_cur_lt, 0, &i)))
				goto error0;
			if (!i) {
				xfs_btree_del_cursor(bno_cur_lt,
						     XFS_BTREE_NOERROR);
				bno_cur_lt = NULL;
			}
		}
		if (bno_cur_gt) {
			if ((error = xfs_alloc_get_rec(bno_cur_gt, &gtbno, &gtlen, &i)))
				goto error0;
			XFS_WANT_CORRUPTED_GOTO(i == 1, error0);
			xfs_alloc_compute_aligned(gtbno, gtlen, args->alignment,
					args->minlen, &gtbnoa, &gtlena);
			if (gtlena >= args->minlen)
				break;
			if ((error = xfs_btree_increment(bno_cur_gt, 0, &i)))
				goto error0;
			if (!i) {
				xfs_btree_del_cursor(bno_cur_gt,
						     XFS_BTREE_NOERROR);
				bno_cur_gt = NULL;
			}
		}
	} while (bno_cur_lt || bno_cur_gt);
	/*
	 * Got both cursors still active, need to find better entry.
	 */
	if (bno_cur_lt && bno_cur_gt) {
		/*
		 * Left side is long enough, look for a right side entry.
		 */
		if (ltlena >= args->minlen) {
			/*
			 * Fix up the length.
			 */
			args->len = XFS_EXTLEN_MIN(ltlena, args->maxlen);
			xfs_alloc_fix_len(args);
			rlen = args->len;
			ltdiff = xfs_alloc_compute_diff(args->agbno, rlen,
				args->alignment, ltbno, ltlen, &ltnew);
			/*
			 * Not perfect.
			 */
			if (ltdiff) {
				/*
				 * Look until we find a better one, run out of
				 * space, or run off the end.
				 */
				while (bno_cur_lt && bno_cur_gt) {
					if ((error = xfs_alloc_get_rec(
							bno_cur_gt, &gtbno,
							&gtlen, &i)))
						goto error0;
					XFS_WANT_CORRUPTED_GOTO(i == 1, error0);
					xfs_alloc_compute_aligned(gtbno, gtlen,
						args->alignment, args->minlen,
						&gtbnoa, &gtlena);
					/*
					 * The left one is clearly better.
					 */
					if (gtbnoa >= args->agbno + ltdiff) {
						xfs_btree_del_cursor(
							bno_cur_gt,
							XFS_BTREE_NOERROR);
						bno_cur_gt = NULL;
						break;
					}
					/*
					 * If we reach a big enough entry,
					 * compare the two and pick the best.
					 */
					if (gtlena >= args->minlen) {
						args->len =
							XFS_EXTLEN_MIN(gtlena,
								args->maxlen);
						xfs_alloc_fix_len(args);
						rlen = args->len;
						gtdiff = xfs_alloc_compute_diff(
							args->agbno, rlen,
							args->alignment,
							gtbno, gtlen, &gtnew);
						/*
						 * Right side is better.
						 */
						if (gtdiff < ltdiff) {
							xfs_btree_del_cursor(
								bno_cur_lt,
								XFS_BTREE_NOERROR);
							bno_cur_lt = NULL;
						}
						/*
						 * Left side is better.
						 */
						else {
							xfs_btree_del_cursor(
								bno_cur_gt,
								XFS_BTREE_NOERROR);
							bno_cur_gt = NULL;
						}
						break;
					}
					/*
					 * Fell off the right end.
					 */
					if ((error = xfs_btree_increment(
							bno_cur_gt, 0, &i)))
						goto error0;
					if (!i) {
						xfs_btree_del_cursor(
							bno_cur_gt,
							XFS_BTREE_NOERROR);
						bno_cur_gt = NULL;
						break;
					}
				}
			}
			/*
			 * The left side is perfect, trash the right side.
			 */
			else {
				xfs_btree_del_cursor(bno_cur_gt,
						     XFS_BTREE_NOERROR);
				bno_cur_gt = NULL;
			}
		}
		/*
		 * It's the right side that was found first, look left.
		 */
		else {
			/*
			 * Fix up the length.
			 */
			args->len = XFS_EXTLEN_MIN(gtlena, args->maxlen);
			xfs_alloc_fix_len(args);
			rlen = args->len;
			gtdiff = xfs_alloc_compute_diff(args->agbno, rlen,
				args->alignment, gtbno, gtlen, &gtnew);
			/*
			 * Right side entry isn't perfect.
			 */
			if (gtdiff) {
				/*
				 * Look until we find a better one, run out of
				 * space, or run off the end.
				 */
				while (bno_cur_lt && bno_cur_gt) {
					if ((error = xfs_alloc_get_rec(
							bno_cur_lt, &ltbno,
							&ltlen, &i)))
						goto error0;
					XFS_WANT_CORRUPTED_GOTO(i == 1, error0);
					xfs_alloc_compute_aligned(ltbno, ltlen,
						args->alignment, args->minlen,
						&ltbnoa, &ltlena);
					/*
					 * The right one is clearly better.
					 */
					if (ltbnoa <= args->agbno - gtdiff) {
						xfs_btree_del_cursor(
							bno_cur_lt,
							XFS_BTREE_NOERROR);
						bno_cur_lt = NULL;
						break;
					}
					/*
					 * If we reach a big enough entry,
					 * compare the two and pick the best.
					 */
					if (ltlena >= args->minlen) {
						args->len = XFS_EXTLEN_MIN(
							ltlena, args->maxlen);
						xfs_alloc_fix_len(args);
						rlen = args->len;
						ltdiff = xfs_alloc_compute_diff(
							args->agbno, rlen,
							args->alignment,
							ltbno, ltlen, &ltnew);
						/*
						 * Left side is better.
						 */
						if (ltdiff < gtdiff) {
							xfs_btree_del_cursor(
								bno_cur_gt,
								XFS_BTREE_NOERROR);
							bno_cur_gt = NULL;
						}
						/*
						 * Right side is better.
						 */
						else {
							xfs_btree_del_cursor(
								bno_cur_lt,
								XFS_BTREE_NOERROR);
							bno_cur_lt = NULL;
						}
						break;
					}
					/*
					 * Fell off the left end.
					 */
					if ((error = xfs_btree_decrement(
							bno_cur_lt, 0, &i)))
						goto error0;
					if (!i) {
						xfs_btree_del_cursor(bno_cur_lt,
							XFS_BTREE_NOERROR);
						bno_cur_lt = NULL;
						break;
					}
				}
			}
			/*
			 * The right side is perfect, trash the left side.
			 */
			else {
				xfs_btree_del_cursor(bno_cur_lt,
					XFS_BTREE_NOERROR);
				bno_cur_lt = NULL;
			}
		}
	}
	/*
	 * If we couldn't get anything, give up.
	 */
	if (bno_cur_lt == NULL && bno_cur_gt == NULL) {
		trace_xfs_alloc_size_neither(args);
		args->agbno = NULLAGBLOCK;
		return 0;
	}
	/*
	 * At this point we have selected a freespace entry, either to the
	 * left or to the right.  If it's on the right, copy all the
	 * useful variables to the "left" set so we only have one
	 * copy of this code.
	 */
	if (bno_cur_gt) {
		bno_cur_lt = bno_cur_gt;
		bno_cur_gt = NULL;
		ltbno = gtbno;
		ltbnoa = gtbnoa;
		ltlen = gtlen;
		ltlena = gtlena;
		j = 1;
	} else
		j = 0;
	/*
	 * Fix up the length and compute the useful address.
	 */
	ltend = ltbno + ltlen;
	args->len = XFS_EXTLEN_MIN(ltlena, args->maxlen);
	xfs_alloc_fix_len(args);
	if (!xfs_alloc_fix_minleft(args)) {
		trace_xfs_alloc_near_nominleft(args);
		xfs_btree_del_cursor(bno_cur_lt, XFS_BTREE_NOERROR);
		xfs_btree_del_cursor(cnt_cur, XFS_BTREE_NOERROR);
		return 0;
	}
	rlen = args->len;
	(void)xfs_alloc_compute_diff(args->agbno, rlen, args->alignment, ltbno,
		ltlen, &ltnew);
	ASSERT(ltnew >= ltbno);
	ASSERT(ltnew + rlen <= ltend);
	ASSERT(ltnew + rlen <= be32_to_cpu(XFS_BUF_TO_AGF(args->agbp)->agf_length));
	args->agbno = ltnew;
	if ((error = xfs_alloc_fixup_trees(cnt_cur, bno_cur_lt, ltbno, ltlen,
			ltnew, rlen, XFSA_FIXUP_BNO_OK)))
		goto error0;

	if (j)
		trace_xfs_alloc_near_greater(args);
	else
		trace_xfs_alloc_near_lesser(args);

	xfs_btree_del_cursor(cnt_cur, XFS_BTREE_NOERROR);
	xfs_btree_del_cursor(bno_cur_lt, XFS_BTREE_NOERROR);
	return 0;

 error0:
	trace_xfs_alloc_near_error(args);
	if (cnt_cur != NULL)
		xfs_btree_del_cursor(cnt_cur, XFS_BTREE_ERROR);
	if (bno_cur_lt != NULL)
		xfs_btree_del_cursor(bno_cur_lt, XFS_BTREE_ERROR);
	if (bno_cur_gt != NULL)
		xfs_btree_del_cursor(bno_cur_gt, XFS_BTREE_ERROR);
	return error;
}

/*
 * Allocate a variable extent anywhere in the allocation group agno.
 * Extent's length (returned in len) will be between minlen and maxlen,
 * and of the form k * prod + mod unless there's nothing that large.
 * Return the starting a.g. block, or NULLAGBLOCK if we can't do it.
 */
STATIC int				/* error */
xfs_alloc_ag_vextent_size(
	xfs_alloc_arg_t	*args)		/* allocation argument structure */
{
	xfs_btree_cur_t	*bno_cur;	/* cursor for bno btree */
	xfs_btree_cur_t	*cnt_cur;	/* cursor for cnt btree */
	int		error;		/* error result */
	xfs_agblock_t	fbno;		/* start of found freespace */
	xfs_extlen_t	flen;		/* length of found freespace */
	int		i;		/* temp status variable */
	xfs_agblock_t	rbno;		/* returned block number */
	xfs_extlen_t	rlen;		/* length of returned extent */

	/*
	 * Allocate and initialize a cursor for the by-size btree.
	 */
	cnt_cur = xfs_allocbt_init_cursor(args->mp, args->tp, args->agbp,
		args->agno, XFS_BTNUM_CNT);
	bno_cur = NULL;
	/*
	 * Look for an entry >= maxlen+alignment-1 blocks.
	 */
	if ((error = xfs_alloc_lookup_ge(cnt_cur, 0,
			args->maxlen + args->alignment - 1, &i)))
		goto error0;
	/*
	 * If none, then pick up the last entry in the tree unless the
	 * tree is empty.
	 */
	if (!i) {
		if ((error = xfs_alloc_ag_vextent_small(args, cnt_cur, &fbno,
				&flen, &i)))
			goto error0;
		if (i == 0 || flen == 0) {
			xfs_btree_del_cursor(cnt_cur, XFS_BTREE_NOERROR);
			trace_xfs_alloc_size_noentry(args);
			return 0;
		}
		ASSERT(i == 1);
	}
	/*
	 * There's a freespace as big as maxlen+alignment-1, get it.
	 */
	else {
		if ((error = xfs_alloc_get_rec(cnt_cur, &fbno, &flen, &i)))
			goto error0;
		XFS_WANT_CORRUPTED_GOTO(i == 1, error0);
	}
	/*
	 * In the first case above, we got the last entry in the
	 * by-size btree.  Now we check to see if the space hits maxlen
	 * once aligned; if not, we search left for something better.
	 * This can't happen in the second case above.
	 */
	xfs_alloc_compute_aligned(fbno, flen, args->alignment, args->minlen,
		&rbno, &rlen);
	rlen = XFS_EXTLEN_MIN(args->maxlen, rlen);
	XFS_WANT_CORRUPTED_GOTO(rlen == 0 ||
			(rlen <= flen && rbno + rlen <= fbno + flen), error0);
	if (rlen < args->maxlen) {
		xfs_agblock_t	bestfbno;
		xfs_extlen_t	bestflen;
		xfs_agblock_t	bestrbno;
		xfs_extlen_t	bestrlen;

		bestrlen = rlen;
		bestrbno = rbno;
		bestflen = flen;
		bestfbno = fbno;
		for (;;) {
			if ((error = xfs_btree_decrement(cnt_cur, 0, &i)))
				goto error0;
			if (i == 0)
				break;
			if ((error = xfs_alloc_get_rec(cnt_cur, &fbno, &flen,
					&i)))
				goto error0;
			XFS_WANT_CORRUPTED_GOTO(i == 1, error0);
			if (flen < bestrlen)
				break;
			xfs_alloc_compute_aligned(fbno, flen, args->alignment,
				args->minlen, &rbno, &rlen);
			rlen = XFS_EXTLEN_MIN(args->maxlen, rlen);
			XFS_WANT_CORRUPTED_GOTO(rlen == 0 ||
				(rlen <= flen && rbno + rlen <= fbno + flen),
				error0);
			if (rlen > bestrlen) {
				bestrlen = rlen;
				bestrbno = rbno;
				bestflen = flen;
				bestfbno = fbno;
				if (rlen == args->maxlen)
					break;
			}
		}
		if ((error = xfs_alloc_lookup_eq(cnt_cur, bestfbno, bestflen,
				&i)))
			goto error0;
		XFS_WANT_CORRUPTED_GOTO(i == 1, error0);
		rlen = bestrlen;
		rbno = bestrbno;
		flen = bestflen;
		fbno = bestfbno;
	}
	args->wasfromfl = 0;
	/*
	 * Fix up the length.
	 */
	args->len = rlen;
	xfs_alloc_fix_len(args);
	if (rlen < args->minlen || !xfs_alloc_fix_minleft(args)) {
		xfs_btree_del_cursor(cnt_cur, XFS_BTREE_NOERROR);
		trace_xfs_alloc_size_nominleft(args);
		args->agbno = NULLAGBLOCK;
		return 0;
	}
	rlen = args->len;
	XFS_WANT_CORRUPTED_GOTO(rlen <= flen, error0);
	/*
	 * Allocate and initialize a cursor for the by-block tree.
	 */
	bno_cur = xfs_allocbt_init_cursor(args->mp, args->tp, args->agbp,
		args->agno, XFS_BTNUM_BNO);
	if ((error = xfs_alloc_fixup_trees(cnt_cur, bno_cur, fbno, flen,
			rbno, rlen, XFSA_FIXUP_CNT_OK)))
		goto error0;
	xfs_btree_del_cursor(cnt_cur, XFS_BTREE_NOERROR);
	xfs_btree_del_cursor(bno_cur, XFS_BTREE_NOERROR);
	cnt_cur = bno_cur = NULL;
	args->len = rlen;
	args->agbno = rbno;
	XFS_WANT_CORRUPTED_GOTO(
		args->agbno + args->len <=
			be32_to_cpu(XFS_BUF_TO_AGF(args->agbp)->agf_length),
		error0);
	trace_xfs_alloc_size_done(args);
	return 0;

error0:
	trace_xfs_alloc_size_error(args);
	if (cnt_cur)
		xfs_btree_del_cursor(cnt_cur, XFS_BTREE_ERROR);
	if (bno_cur)
		xfs_btree_del_cursor(bno_cur, XFS_BTREE_ERROR);
	return error;
}

/*
 * Deal with the case where only small freespaces remain.
 * Either return the contents of the last freespace record,
 * or allocate space from the freelist if there is nothing in the tree.
 */
STATIC int			/* error */
xfs_alloc_ag_vextent_small(
	xfs_alloc_arg_t	*args,	/* allocation argument structure */
	xfs_btree_cur_t	*ccur,	/* by-size cursor */
	xfs_agblock_t	*fbnop,	/* result block number */
	xfs_extlen_t	*flenp,	/* result length */
	int		*stat)	/* status: 0-freelist, 1-normal/none */
{
	int		error;
	xfs_agblock_t	fbno;
	xfs_extlen_t	flen;
	int		i;

	if ((error = xfs_btree_decrement(ccur, 0, &i)))
		goto error0;
	if (i) {
		if ((error = xfs_alloc_get_rec(ccur, &fbno, &flen, &i)))
			goto error0;
		XFS_WANT_CORRUPTED_GOTO(i == 1, error0);
	}
	/*
	 * Nothing in the btree, try the freelist.  Make sure
	 * to respect minleft even when pulling from the
	 * freelist.
	 */
	else if (args->minlen == 1 && args->alignment == 1 && !args->isfl &&
		 (be32_to_cpu(XFS_BUF_TO_AGF(args->agbp)->agf_flcount)
		  > args->minleft)) {
		error = xfs_alloc_get_freelist(args->tp, args->agbp, &fbno, 0);
		if (error)
			goto error0;
		if (fbno != NULLAGBLOCK) {
			if (args->userdata) {
				xfs_buf_t	*bp;

				bp = xfs_btree_get_bufs(args->mp, args->tp,
					args->agno, fbno, 0);
				xfs_trans_binval(args->tp, bp);
			}
			args->len = 1;
			args->agbno = fbno;
			XFS_WANT_CORRUPTED_GOTO(
				args->agbno + args->len <=
				be32_to_cpu(XFS_BUF_TO_AGF(args->agbp)->agf_length),
				error0);
			args->wasfromfl = 1;
			trace_xfs_alloc_small_freelist(args);
			*stat = 0;
			return 0;
		}
		/*
		 * Nothing in the freelist.
		 */
		else
			flen = 0;
	}
	/*
	 * Can't allocate from the freelist for some reason.
	 */
	else {
		fbno = NULLAGBLOCK;
		flen = 0;
	}
	/*
	 * Can't do the allocation, give up.
	 */
	if (flen < args->minlen) {
		args->agbno = NULLAGBLOCK;
		trace_xfs_alloc_small_notenough(args);
		flen = 0;
	}
	*fbnop = fbno;
	*flenp = flen;
	*stat = 1;
	trace_xfs_alloc_small_done(args);
	return 0;

error0:
	trace_xfs_alloc_small_error(args);
	return error;
}

/*
 * Free the extent starting at agno/bno for length.
 */
STATIC int			/* error */
xfs_free_ag_extent(
	xfs_trans_t	*tp,	/* transaction pointer */
	xfs_buf_t	*agbp,	/* buffer for a.g. freelist header */
	xfs_agnumber_t	agno,	/* allocation group number */
	xfs_agblock_t	bno,	/* starting block number */
	xfs_extlen_t	len,	/* length of extent */
	int		isfl)	/* set if is freelist blocks - no sb acctg */
{
	xfs_btree_cur_t	*bno_cur;	/* cursor for by-block btree */
	xfs_btree_cur_t	*cnt_cur;	/* cursor for by-size btree */
	int		error;		/* error return value */
	xfs_agblock_t	gtbno;		/* start of right neighbor block */
	xfs_extlen_t	gtlen;		/* length of right neighbor block */
	int		haveleft;	/* have a left neighbor block */
	int		haveright;	/* have a right neighbor block */
	int		i;		/* temp, result code */
	xfs_agblock_t	ltbno;		/* start of left neighbor block */
	xfs_extlen_t	ltlen;		/* length of left neighbor block */
	xfs_mount_t	*mp;		/* mount point struct for filesystem */
	xfs_agblock_t	nbno;		/* new starting block of freespace */
	xfs_extlen_t	nlen;		/* new length of freespace */

	mp = tp->t_mountp;
	/*
	 * Allocate and initialize a cursor for the by-block btree.
	 */
	bno_cur = xfs_allocbt_init_cursor(mp, tp, agbp, agno, XFS_BTNUM_BNO);
	cnt_cur = NULL;
	/*
	 * Look for a neighboring block on the left (lower block numbers)
	 * that is contiguous with this space.
	 */
	if ((error = xfs_alloc_lookup_le(bno_cur, bno, len, &haveleft)))
		goto error0;
	if (haveleft) {
		/*
		 * There is a block to our left.
		 */
		if ((error = xfs_alloc_get_rec(bno_cur, &ltbno, &ltlen, &i)))
			goto error0;
		XFS_WANT_CORRUPTED_GOTO(i == 1, error0);
		/*
		 * It's not contiguous, though.
		 */
		if (ltbno + ltlen < bno)
			haveleft = 0;
		else {
			/*
			 * If this failure happens the request to free this
			 * space was invalid, it's (partly) already free.
			 * Very bad.
			 */
			XFS_WANT_CORRUPTED_GOTO(ltbno + ltlen <= bno, error0);
		}
	}
	/*
	 * Look for a neighboring block on the right (higher block numbers)
	 * that is contiguous with this space.
	 */
	if ((error = xfs_btree_increment(bno_cur, 0, &haveright)))
		goto error0;
	if (haveright) {
		/*
		 * There is a block to our right.
		 */
		if ((error = xfs_alloc_get_rec(bno_cur, &gtbno, &gtlen, &i)))
			goto error0;
		XFS_WANT_CORRUPTED_GOTO(i == 1, error0);
		/*
		 * It's not contiguous, though.
		 */
		if (bno + len < gtbno)
			haveright = 0;
		else {
			/*
			 * If this failure happens the request to free this
			 * space was invalid, it's (partly) already free.
			 * Very bad.
			 */
			XFS_WANT_CORRUPTED_GOTO(gtbno >= bno + len, error0);
		}
	}
	/*
	 * Now allocate and initialize a cursor for the by-size tree.
	 */
	cnt_cur = xfs_allocbt_init_cursor(mp, tp, agbp, agno, XFS_BTNUM_CNT);
	/*
	 * Have both left and right contiguous neighbors.
	 * Merge all three into a single free block.
	 */
	if (haveleft && haveright) {
		/*
		 * Delete the old by-size entry on the left.
		 */
		if ((error = xfs_alloc_lookup_eq(cnt_cur, ltbno, ltlen, &i)))
			goto error0;
		XFS_WANT_CORRUPTED_GOTO(i == 1, error0);
		if ((error = xfs_btree_delete(cnt_cur, &i)))
			goto error0;
		XFS_WANT_CORRUPTED_GOTO(i == 1, error0);
		/*
		 * Delete the old by-size entry on the right.
		 */
		if ((error = xfs_alloc_lookup_eq(cnt_cur, gtbno, gtlen, &i)))
			goto error0;
		XFS_WANT_CORRUPTED_GOTO(i == 1, error0);
		if ((error = xfs_btree_delete(cnt_cur, &i)))
			goto error0;
		XFS_WANT_CORRUPTED_GOTO(i == 1, error0);
		/*
		 * Delete the old by-block entry for the right block.
		 */
		if ((error = xfs_btree_delete(bno_cur, &i)))
			goto error0;
		XFS_WANT_CORRUPTED_GOTO(i == 1, error0);
		/*
		 * Move the by-block cursor back to the left neighbor.
		 */
		if ((error = xfs_btree_decrement(bno_cur, 0, &i)))
			goto error0;
		XFS_WANT_CORRUPTED_GOTO(i == 1, error0);
#ifdef DEBUG
		/*
		 * Check that this is the right record: delete didn't
		 * mangle the cursor.
		 */
		{
			xfs_agblock_t	xxbno;
			xfs_extlen_t	xxlen;

			if ((error = xfs_alloc_get_rec(bno_cur, &xxbno, &xxlen,
					&i)))
				goto error0;
			XFS_WANT_CORRUPTED_GOTO(
				i == 1 && xxbno == ltbno && xxlen == ltlen,
				error0);
		}
#endif
		/*
		 * Update remaining by-block entry to the new, joined block.
		 */
		nbno = ltbno;
		nlen = len + ltlen + gtlen;
		if ((error = xfs_alloc_update(bno_cur, nbno, nlen)))
			goto error0;
	}
	/*
	 * Have only a left contiguous neighbor.
	 * Merge it together with the new freespace.
	 */
	else if (haveleft) {
		/*
		 * Delete the old by-size entry on the left.
		 */
		if ((error = xfs_alloc_lookup_eq(cnt_cur, ltbno, ltlen, &i)))
			goto error0;
		XFS_WANT_CORRUPTED_GOTO(i == 1, error0);
		if ((error = xfs_btree_delete(cnt_cur, &i)))
			goto error0;
		XFS_WANT_CORRUPTED_GOTO(i == 1, error0);
		/*
		 * Back up the by-block cursor to the left neighbor, and
		 * update its length.
		 */
		if ((error = xfs_btree_decrement(bno_cur, 0, &i)))
			goto error0;
		XFS_WANT_CORRUPTED_GOTO(i == 1, error0);
		nbno = ltbno;
		nlen = len + ltlen;
		if ((error = xfs_alloc_update(bno_cur, nbno, nlen)))
			goto error0;
	}
	/*
	 * Have only a right contiguous neighbor.
	 * Merge it together with the new freespace.
	 */
	else if (haveright) {
		/*
		 * Delete the old by-size entry on the right.
		 */
		if ((error = xfs_alloc_lookup_eq(cnt_cur, gtbno, gtlen, &i)))
			goto error0;
		XFS_WANT_CORRUPTED_GOTO(i == 1, error0);
		if ((error = xfs_btree_delete(cnt_cur, &i)))
			goto error0;
		XFS_WANT_CORRUPTED_GOTO(i == 1, error0);
		/*
		 * Update the starting block and length of the right
		 * neighbor in the by-block tree.
		 */
		nbno = bno;
		nlen = len + gtlen;
		if ((error = xfs_alloc_update(bno_cur, nbno, nlen)))
			goto error0;
	}
	/*
	 * No contiguous neighbors.
	 * Insert the new freespace into the by-block tree.
	 */
	else {
		nbno = bno;
		nlen = len;
		if ((error = xfs_btree_insert(bno_cur, &i)))
			goto error0;
		XFS_WANT_CORRUPTED_GOTO(i == 1, error0);
	}
	xfs_btree_del_cursor(bno_cur, XFS_BTREE_NOERROR);
	bno_cur = NULL;
	/*
	 * In all cases we need to insert the new freespace in the by-size tree.
	 */
	if ((error = xfs_alloc_lookup_eq(cnt_cur, nbno, nlen, &i)))
		goto error0;
	XFS_WANT_CORRUPTED_GOTO(i == 0, error0);
	if ((error = xfs_btree_insert(cnt_cur, &i)))
		goto error0;
	XFS_WANT_CORRUPTED_GOTO(i == 1, error0);
	xfs_btree_del_cursor(cnt_cur, XFS_BTREE_NOERROR);
	cnt_cur = NULL;
	/*
	 * Update the freespace totals in the ag and superblock.
	 */
	{
		xfs_agf_t	*agf;
		xfs_perag_t	*pag;		/* per allocation group data */

		agf = XFS_BUF_TO_AGF(agbp);
		pag = &mp->m_perag[agno];
		be32_add_cpu(&agf->agf_freeblks, len);
		xfs_trans_agblocks_delta(tp, len);
		pag->pagf_freeblks += len;
		XFS_WANT_CORRUPTED_GOTO(
			be32_to_cpu(agf->agf_freeblks) <=
			be32_to_cpu(agf->agf_length),
			error0);
		xfs_alloc_log_agf(tp, agbp, XFS_AGF_FREEBLKS);
		if (!isfl)
			xfs_trans_mod_sb(tp, XFS_TRANS_SB_FDBLOCKS, (long)len);
		XFS_STATS_INC(xs_freex);
		XFS_STATS_ADD(xs_freeb, len);
	}

	trace_xfs_free_extent(mp, agno, bno, len, isfl, haveleft, haveright);

	/*
	 * Since blocks move to the free list without the coordination
	 * used in xfs_bmap_finish, we can't allow block to be available
	 * for reallocation and non-transaction writing (user data)
	 * until we know that the transaction that moved it to the free
	 * list is permanently on disk.  We track the blocks by declaring
	 * these blocks as "busy"; the busy list is maintained on a per-ag
	 * basis and each transaction records which entries should be removed
	 * when the iclog commits to disk.  If a busy block is allocated,
	 * the iclog is pushed up to the LSN that freed the block.
	 */
	xfs_alloc_mark_busy(tp, agno, bno, len);
	return 0;

 error0:
	trace_xfs_free_extent(mp, agno, bno, len, isfl, -1, -1);
	if (bno_cur)
		xfs_btree_del_cursor(bno_cur, XFS_BTREE_ERROR);
	if (cnt_cur)
		xfs_btree_del_cursor(cnt_cur, XFS_BTREE_ERROR);
	return error;
}

/*
 * Visible (exported) allocation/free functions.
 * Some of these are used just by xfs_alloc_btree.c and this file.
 */

/*
 * Compute and fill in value of m_ag_maxlevels.
 */
void
xfs_alloc_compute_maxlevels(
	xfs_mount_t	*mp)	/* file system mount structure */
{
	int		level;
	uint		maxblocks;
	uint		maxleafents;
	int		minleafrecs;
	int		minnoderecs;

	maxleafents = (mp->m_sb.sb_agblocks + 1) / 2;
	minleafrecs = mp->m_alloc_mnr[0];
	minnoderecs = mp->m_alloc_mnr[1];
	maxblocks = (maxleafents + minleafrecs - 1) / minleafrecs;
	for (level = 1; maxblocks > 1; level++)
		maxblocks = (maxblocks + minnoderecs - 1) / minnoderecs;
	mp->m_ag_maxlevels = level;
}

/*
 * Find the length of the longest extent in an AG.
 */
xfs_extlen_t
xfs_alloc_longest_free_extent(
	struct xfs_mount	*mp,
	struct xfs_perag	*pag)
{
	xfs_extlen_t		need, delta = 0;

	need = XFS_MIN_FREELIST_PAG(pag, mp);
	if (need > pag->pagf_flcount)
		delta = need - pag->pagf_flcount;

	if (pag->pagf_longest > delta)
		return pag->pagf_longest - delta;
	return pag->pagf_flcount > 0 || pag->pagf_longest > 0;
}

/*
 * Decide whether to use this allocation group for this allocation.
 * If so, fix up the btree freelist's size.
 */
STATIC int			/* error */
xfs_alloc_fix_freelist(
	xfs_alloc_arg_t	*args,	/* allocation argument structure */
	int		flags)	/* XFS_ALLOC_FLAG_... */
{
	xfs_buf_t	*agbp;	/* agf buffer pointer */
	xfs_agf_t	*agf;	/* a.g. freespace structure pointer */
	xfs_buf_t	*agflbp;/* agfl buffer pointer */
	xfs_agblock_t	bno;	/* freelist block */
	xfs_extlen_t	delta;	/* new blocks needed in freelist */
	int		error;	/* error result code */
	xfs_extlen_t	longest;/* longest extent in allocation group */
	xfs_mount_t	*mp;	/* file system mount point structure */
	xfs_extlen_t	need;	/* total blocks needed in freelist */
	xfs_perag_t	*pag;	/* per-ag information structure */
	xfs_alloc_arg_t	targs;	/* local allocation arguments */
	xfs_trans_t	*tp;	/* transaction pointer */

	mp = args->mp;

	pag = args->pag;
	tp = args->tp;
	if (!pag->pagf_init) {
		if ((error = xfs_alloc_read_agf(mp, tp, args->agno, flags,
				&agbp)))
			return error;
		if (!pag->pagf_init) {
			ASSERT(flags & XFS_ALLOC_FLAG_TRYLOCK);
			ASSERT(!(flags & XFS_ALLOC_FLAG_FREEING));
			args->agbp = NULL;
			return 0;
		}
	} else
		agbp = NULL;

	/*
	 * If this is a metadata preferred pag and we are user data
	 * then try somewhere else if we are not being asked to
	 * try harder at this point
	 */
	if (pag->pagf_metadata && args->userdata &&
	    (flags & XFS_ALLOC_FLAG_TRYLOCK)) {
		ASSERT(!(flags & XFS_ALLOC_FLAG_FREEING));
		args->agbp = NULL;
		return 0;
	}

	if (!(flags & XFS_ALLOC_FLAG_FREEING)) {
		/*
		 * If it looks like there isn't a long enough extent, or enough
		 * total blocks, reject it.
		 */
		need = XFS_MIN_FREELIST_PAG(pag, mp);
		longest = xfs_alloc_longest_free_extent(mp, pag);
		if ((args->minlen + args->alignment + args->minalignslop - 1) >
				longest ||
		    ((int)(pag->pagf_freeblks + pag->pagf_flcount -
			   need - args->total) < (int)args->minleft)) {
			if (agbp)
				xfs_trans_brelse(tp, agbp);
			args->agbp = NULL;
			return 0;
		}
	}

	/*
	 * Get the a.g. freespace buffer.
	 * Can fail if we're not blocking on locks, and it's held.
	 */
	if (agbp == NULL) {
		if ((error = xfs_alloc_read_agf(mp, tp, args->agno, flags,
				&agbp)))
			return error;
		if (agbp == NULL) {
			ASSERT(flags & XFS_ALLOC_FLAG_TRYLOCK);
			ASSERT(!(flags & XFS_ALLOC_FLAG_FREEING));
			args->agbp = NULL;
			return 0;
		}
	}
	/*
	 * Figure out how many blocks we should have in the freelist.
	 */
	agf = XFS_BUF_TO_AGF(agbp);
	need = XFS_MIN_FREELIST(agf, mp);
	/*
	 * If there isn't enough total or single-extent, reject it.
	 */
	if (!(flags & XFS_ALLOC_FLAG_FREEING)) {
		delta = need > be32_to_cpu(agf->agf_flcount) ?
			(need - be32_to_cpu(agf->agf_flcount)) : 0;
		longest = be32_to_cpu(agf->agf_longest);
		longest = (longest > delta) ? (longest - delta) :
			(be32_to_cpu(agf->agf_flcount) > 0 || longest > 0);
		if ((args->minlen + args->alignment + args->minalignslop - 1) >
				longest ||
		    ((int)(be32_to_cpu(agf->agf_freeblks) +
		     be32_to_cpu(agf->agf_flcount) - need - args->total) <
				(int)args->minleft)) {
			xfs_trans_brelse(tp, agbp);
			args->agbp = NULL;
			return 0;
		}
	}
	/*
	 * Make the freelist shorter if it's too long.
	 */
	while (be32_to_cpu(agf->agf_flcount) > need) {
		xfs_buf_t	*bp;

		error = xfs_alloc_get_freelist(tp, agbp, &bno, 0);
		if (error)
			return error;
		if ((error = xfs_free_ag_extent(tp, agbp, args->agno, bno, 1, 1)))
			return error;
		bp = xfs_btree_get_bufs(mp, tp, args->agno, bno, 0);
		xfs_trans_binval(tp, bp);
	}
	/*
	 * Initialize the args structure.
	 */
	targs.tp = tp;
	targs.mp = mp;
	targs.agbp = agbp;
	targs.agno = args->agno;
	targs.mod = targs.minleft = targs.wasdel = targs.userdata =
		targs.minalignslop = 0;
	targs.alignment = targs.minlen = targs.prod = targs.isfl = 1;
	targs.type = XFS_ALLOCTYPE_THIS_AG;
	targs.pag = pag;
	if ((error = xfs_alloc_read_agfl(mp, tp, targs.agno, &agflbp)))
		return error;
	/*
	 * Make the freelist longer if it's too short.
	 */
	while (be32_to_cpu(agf->agf_flcount) < need) {
		targs.agbno = 0;
		targs.maxlen = need - be32_to_cpu(agf->agf_flcount);
		/*
		 * Allocate as many blocks as possible at once.
		 */
		if ((error = xfs_alloc_ag_vextent(&targs))) {
			xfs_trans_brelse(tp, agflbp);
			return error;
		}
		/*
		 * Stop if we run out.  Won't happen if callers are obeying
		 * the restrictions correctly.  Can happen for free calls
		 * on a completely full ag.
		 */
		if (targs.agbno == NULLAGBLOCK) {
			if (flags & XFS_ALLOC_FLAG_FREEING)
				break;
			xfs_trans_brelse(tp, agflbp);
			args->agbp = NULL;
			return 0;
		}
		/*
		 * Put each allocated block on the list.
		 */
		for (bno = targs.agbno; bno < targs.agbno + targs.len; bno++) {
			error = xfs_alloc_put_freelist(tp, agbp,
							agflbp, bno, 0);
			if (error)
				return error;
		}
	}
	xfs_trans_brelse(tp, agflbp);
	args->agbp = agbp;
	return 0;
}

/*
 * Get a block from the freelist.
 * Returns with the buffer for the block gotten.
 */
int				/* error */
xfs_alloc_get_freelist(
	xfs_trans_t	*tp,	/* transaction pointer */
	xfs_buf_t	*agbp,	/* buffer containing the agf structure */
	xfs_agblock_t	*bnop,	/* block address retrieved from freelist */
	int		btreeblk) /* destination is a AGF btree */
{
	xfs_agf_t	*agf;	/* a.g. freespace structure */
	xfs_agfl_t	*agfl;	/* a.g. freelist structure */
	xfs_buf_t	*agflbp;/* buffer for a.g. freelist structure */
	xfs_agblock_t	bno;	/* block number returned */
	int		error;
	int		logflags;
	xfs_mount_t	*mp;	/* mount structure */
	xfs_perag_t	*pag;	/* per allocation group data */

	agf = XFS_BUF_TO_AGF(agbp);
	/*
	 * Freelist is empty, give up.
	 */
	if (!agf->agf_flcount) {
		*bnop = NULLAGBLOCK;
		return 0;
	}
	/*
	 * Read the array of free blocks.
	 */
	mp = tp->t_mountp;
	if ((error = xfs_alloc_read_agfl(mp, tp,
			be32_to_cpu(agf->agf_seqno), &agflbp)))
		return error;
	agfl = XFS_BUF_TO_AGFL(agflbp);
	/*
	 * Get the block number and update the data structures.
	 */
	bno = be32_to_cpu(agfl->agfl_bno[be32_to_cpu(agf->agf_flfirst)]);
	be32_add_cpu(&agf->agf_flfirst, 1);
	xfs_trans_brelse(tp, agflbp);
	if (be32_to_cpu(agf->agf_flfirst) == XFS_AGFL_SIZE(mp))
		agf->agf_flfirst = 0;
	pag = &mp->m_perag[be32_to_cpu(agf->agf_seqno)];
	be32_add_cpu(&agf->agf_flcount, -1);
	xfs_trans_agflist_delta(tp, -1);
	pag->pagf_flcount--;

	logflags = XFS_AGF_FLFIRST | XFS_AGF_FLCOUNT;
	if (btreeblk) {
		be32_add_cpu(&agf->agf_btreeblks, 1);
		pag->pagf_btreeblks++;
		logflags |= XFS_AGF_BTREEBLKS;
	}

	xfs_alloc_log_agf(tp, agbp, logflags);
	*bnop = bno;

	/*
	 * As blocks are freed, they are added to the per-ag busy list
	 * and remain there until the freeing transaction is committed to
	 * disk.  Now that we have allocated blocks, this list must be
	 * searched to see if a block is being reused.  If one is, then
	 * the freeing transaction must be pushed to disk NOW by forcing
	 * to disk all iclogs up that transaction's LSN.
	 */
	xfs_alloc_search_busy(tp, be32_to_cpu(agf->agf_seqno), bno, 1);
	return 0;
}

/*
 * Log the given fields from the agf structure.
 */
void
xfs_alloc_log_agf(
	xfs_trans_t	*tp,	/* transaction pointer */
	xfs_buf_t	*bp,	/* buffer for a.g. freelist header */
	int		fields)	/* mask of fields to be logged (XFS_AGF_...) */
{
	int	first;		/* first byte offset */
	int	last;		/* last byte offset */
	static const short	offsets[] = {
		offsetof(xfs_agf_t, agf_magicnum),
		offsetof(xfs_agf_t, agf_versionnum),
		offsetof(xfs_agf_t, agf_seqno),
		offsetof(xfs_agf_t, agf_length),
		offsetof(xfs_agf_t, agf_roots[0]),
		offsetof(xfs_agf_t, agf_levels[0]),
		offsetof(xfs_agf_t, agf_flfirst),
		offsetof(xfs_agf_t, agf_fllast),
		offsetof(xfs_agf_t, agf_flcount),
		offsetof(xfs_agf_t, agf_freeblks),
		offsetof(xfs_agf_t, agf_longest),
		offsetof(xfs_agf_t, agf_btreeblks),
		sizeof(xfs_agf_t)
	};

	trace_xfs_agf(tp->t_mountp, XFS_BUF_TO_AGF(bp), fields, _RET_IP_);

	xfs_btree_offsets(fields, offsets, XFS_AGF_NUM_BITS, &first, &last);
	xfs_trans_log_buf(tp, bp, (uint)first, (uint)last);
}

/*
 * Interface for inode allocation to force the pag data to be initialized.
 */
int					/* error */
xfs_alloc_pagf_init(
	xfs_mount_t		*mp,	/* file system mount structure */
	xfs_trans_t		*tp,	/* transaction pointer */
	xfs_agnumber_t		agno,	/* allocation group number */
	int			flags)	/* XFS_ALLOC_FLAGS_... */
{
	xfs_buf_t		*bp;
	int			error;

	if ((error = xfs_alloc_read_agf(mp, tp, agno, flags, &bp)))
		return error;
	if (bp)
		xfs_trans_brelse(tp, bp);
	return 0;
}

/*
 * Put the block on the freelist for the allocation group.
 */
int					/* error */
xfs_alloc_put_freelist(
	xfs_trans_t		*tp,	/* transaction pointer */
	xfs_buf_t		*agbp,	/* buffer for a.g. freelist header */
	xfs_buf_t		*agflbp,/* buffer for a.g. free block array */
	xfs_agblock_t		bno,	/* block being freed */
	int			btreeblk) /* block came from a AGF btree */
{
	xfs_agf_t		*agf;	/* a.g. freespace structure */
	xfs_agfl_t		*agfl;	/* a.g. free block array */
	__be32			*blockp;/* pointer to array entry */
	int			error;
	int			logflags;
	xfs_mount_t		*mp;	/* mount structure */
	xfs_perag_t		*pag;	/* per allocation group data */

	agf = XFS_BUF_TO_AGF(agbp);
	mp = tp->t_mountp;

	if (!agflbp && (error = xfs_alloc_read_agfl(mp, tp,
			be32_to_cpu(agf->agf_seqno), &agflbp)))
		return error;
	agfl = XFS_BUF_TO_AGFL(agflbp);
	be32_add_cpu(&agf->agf_fllast, 1);
	if (be32_to_cpu(agf->agf_fllast) == XFS_AGFL_SIZE(mp))
		agf->agf_fllast = 0;
	pag = &mp->m_perag[be32_to_cpu(agf->agf_seqno)];
	be32_add_cpu(&agf->agf_flcount, 1);
	xfs_trans_agflist_delta(tp, 1);
	pag->pagf_flcount++;

	logflags = XFS_AGF_FLLAST | XFS_AGF_FLCOUNT;
	if (btreeblk) {
		be32_add_cpu(&agf->agf_btreeblks, -1);
		pag->pagf_btreeblks--;
		logflags |= XFS_AGF_BTREEBLKS;
	}

	xfs_alloc_log_agf(tp, agbp, logflags);

	ASSERT(be32_to_cpu(agf->agf_flcount) <= XFS_AGFL_SIZE(mp));
	blockp = &agfl->agfl_bno[be32_to_cpu(agf->agf_fllast)];
	*blockp = cpu_to_be32(bno);
	xfs_alloc_log_agf(tp, agbp, logflags);
	xfs_trans_log_buf(tp, agflbp,
		(int)((xfs_caddr_t)blockp - (xfs_caddr_t)agfl),
		(int)((xfs_caddr_t)blockp - (xfs_caddr_t)agfl +
			sizeof(xfs_agblock_t) - 1));
	return 0;
}

/*
 * Read in the allocation group header (free/alloc section).
 */
int					/* error */
xfs_read_agf(
	struct xfs_mount	*mp,	/* mount point structure */
	struct xfs_trans	*tp,	/* transaction pointer */
	xfs_agnumber_t		agno,	/* allocation group number */
	int			flags,	/* XFS_BUF_ */
	struct xfs_buf		**bpp)	/* buffer for the ag freelist header */
{
	struct xfs_agf	*agf;		/* ag freelist header */
	int		agf_ok;		/* set if agf is consistent */
	int		error;

	ASSERT(agno != NULLAGNUMBER);
	error = xfs_trans_read_buf(
			mp, tp, mp->m_ddev_targp,
			XFS_AG_DADDR(mp, agno, XFS_AGF_DADDR(mp)),
			XFS_FSS_TO_BB(mp, 1), flags, bpp);
	if (error)
		return error;
	if (!*bpp)
		return 0;

	ASSERT(!XFS_BUF_GETERROR(*bpp));
	agf = XFS_BUF_TO_AGF(*bpp);

	/*
	 * Validate the magic number of the agf block.
	 */
	agf_ok =
		be32_to_cpu(agf->agf_magicnum) == XFS_AGF_MAGIC &&
		XFS_AGF_GOOD_VERSION(be32_to_cpu(agf->agf_versionnum)) &&
		be32_to_cpu(agf->agf_freeblks) <= be32_to_cpu(agf->agf_length) &&
		be32_to_cpu(agf->agf_flfirst) < XFS_AGFL_SIZE(mp) &&
		be32_to_cpu(agf->agf_fllast) < XFS_AGFL_SIZE(mp) &&
		be32_to_cpu(agf->agf_flcount) <= XFS_AGFL_SIZE(mp) &&
		be32_to_cpu(agf->agf_seqno) == agno;
	if (xfs_sb_version_haslazysbcount(&mp->m_sb))
		agf_ok = agf_ok && be32_to_cpu(agf->agf_btreeblks) <=
						be32_to_cpu(agf->agf_length);
	if (unlikely(XFS_TEST_ERROR(!agf_ok, mp, XFS_ERRTAG_ALLOC_READ_AGF,
			XFS_RANDOM_ALLOC_READ_AGF))) {
		XFS_CORRUPTION_ERROR("xfs_alloc_read_agf",
				     XFS_ERRLEVEL_LOW, mp, agf);
		xfs_trans_brelse(tp, *bpp);
		return XFS_ERROR(EFSCORRUPTED);
	}

	XFS_BUF_SET_VTYPE_REF(*bpp, B_FS_AGF, XFS_AGF_REF);
	return 0;
}

/*
 * Read in the allocation group header (free/alloc section).
 */
int					/* error */
xfs_alloc_read_agf(
	struct xfs_mount	*mp,	/* mount point structure */
	struct xfs_trans	*tp,	/* transaction pointer */
	xfs_agnumber_t		agno,	/* allocation group number */
	int			flags,	/* XFS_ALLOC_FLAG_... */
	struct xfs_buf		**bpp)	/* buffer for the ag freelist header */
{
	struct xfs_agf		*agf;		/* ag freelist header */
	struct xfs_perag	*pag;		/* per allocation group data */
	int			error;

	ASSERT(agno != NULLAGNUMBER);

	error = xfs_read_agf(mp, tp, agno,
			(flags & XFS_ALLOC_FLAG_TRYLOCK) ? XFS_BUF_TRYLOCK : 0,
			bpp);
	if (error)
		return error;
	if (!*bpp)
		return 0;
	ASSERT(!XFS_BUF_GETERROR(*bpp));

	agf = XFS_BUF_TO_AGF(*bpp);
	pag = &mp->m_perag[agno];
	if (!pag->pagf_init) {
		pag->pagf_freeblks = be32_to_cpu(agf->agf_freeblks);
		pag->pagf_btreeblks = be32_to_cpu(agf->agf_btreeblks);
		pag->pagf_flcount = be32_to_cpu(agf->agf_flcount);
		pag->pagf_longest = be32_to_cpu(agf->agf_longest);
		pag->pagf_levels[XFS_BTNUM_BNOi] =
			be32_to_cpu(agf->agf_levels[XFS_BTNUM_BNOi]);
		pag->pagf_levels[XFS_BTNUM_CNTi] =
			be32_to_cpu(agf->agf_levels[XFS_BTNUM_CNTi]);
		spin_lock_init(&pag->pagb_lock);
		pag->pagb_list = kmem_zalloc(XFS_PAGB_NUM_SLOTS *
					sizeof(xfs_perag_busy_t), KM_SLEEP);
		pag->pagf_init = 1;
	}
#ifdef DEBUG
	else if (!XFS_FORCED_SHUTDOWN(mp)) {
		ASSERT(pag->pagf_freeblks == be32_to_cpu(agf->agf_freeblks));
		ASSERT(pag->pagf_btreeblks == be32_to_cpu(agf->agf_btreeblks));
		ASSERT(pag->pagf_flcount == be32_to_cpu(agf->agf_flcount));
		ASSERT(pag->pagf_longest == be32_to_cpu(agf->agf_longest));
		ASSERT(pag->pagf_levels[XFS_BTNUM_BNOi] ==
		       be32_to_cpu(agf->agf_levels[XFS_BTNUM_BNOi]));
		ASSERT(pag->pagf_levels[XFS_BTNUM_CNTi] ==
		       be32_to_cpu(agf->agf_levels[XFS_BTNUM_CNTi]));
	}
#endif
	return 0;
}

/*
 * Allocate an extent (variable-size).
 * Depending on the allocation type, we either look in a single allocation
 * group or loop over the allocation groups to find the result.
 */
int				/* error */
xfs_alloc_vextent(
	xfs_alloc_arg_t	*args)	/* allocation argument structure */
{
	xfs_agblock_t	agsize;	/* allocation group size */
	int		error;
	int		flags;	/* XFS_ALLOC_FLAG_... locking flags */
	xfs_extlen_t	minleft;/* minimum left value, temp copy */
	xfs_mount_t	*mp;	/* mount structure pointer */
	xfs_agnumber_t	sagno;	/* starting allocation group number */
	xfs_alloctype_t	type;	/* input allocation type */
	int		bump_rotor = 0;
	int		no_min = 0;
	xfs_agnumber_t	rotorstep = xfs_rotorstep; /* inode32 agf stepper */

	mp = args->mp;
	type = args->otype = args->type;
	args->agbno = NULLAGBLOCK;
	/*
	 * Just fix this up, for the case where the last a.g. is shorter
	 * (or there's only one a.g.) and the caller couldn't easily figure
	 * that out (xfs_bmap_alloc).
	 */
	agsize = mp->m_sb.sb_agblocks;
	if (args->maxlen > agsize)
		args->maxlen = agsize;
	if (args->alignment == 0)
		args->alignment = 1;
	ASSERT(XFS_FSB_TO_AGNO(mp, args->fsbno) < mp->m_sb.sb_agcount);
	ASSERT(XFS_FSB_TO_AGBNO(mp, args->fsbno) < agsize);
	ASSERT(args->minlen <= args->maxlen);
	ASSERT(args->minlen <= agsize);
	ASSERT(args->mod < args->prod);
	if (XFS_FSB_TO_AGNO(mp, args->fsbno) >= mp->m_sb.sb_agcount ||
	    XFS_FSB_TO_AGBNO(mp, args->fsbno) >= agsize ||
	    args->minlen > args->maxlen || args->minlen > agsize ||
	    args->mod >= args->prod) {
		args->fsbno = NULLFSBLOCK;
		trace_xfs_alloc_vextent_badargs(args);
		return 0;
	}
	minleft = args->minleft;

	switch (type) {
	case XFS_ALLOCTYPE_THIS_AG:
	case XFS_ALLOCTYPE_NEAR_BNO:
	case XFS_ALLOCTYPE_THIS_BNO:
		/*
		 * These three force us into a single a.g.
		 */
		args->agno = XFS_FSB_TO_AGNO(mp, args->fsbno);
		down_read(&mp->m_peraglock);
		args->pag = &mp->m_perag[args->agno];
		args->minleft = 0;
		error = xfs_alloc_fix_freelist(args, 0);
		args->minleft = minleft;
		if (error) {
			trace_xfs_alloc_vextent_nofix(args);
			goto error0;
		}
		if (!args->agbp) {
			up_read(&mp->m_peraglock);
			trace_xfs_alloc_vextent_noagbp(args);
			break;
		}
		args->agbno = XFS_FSB_TO_AGBNO(mp, args->fsbno);
		if ((error = xfs_alloc_ag_vextent(args)))
			goto error0;
		up_read(&mp->m_peraglock);
		break;
	case XFS_ALLOCTYPE_START_BNO:
		/*
		 * Try near allocation first, then anywhere-in-ag after
		 * the first a.g. fails.
		 */
		if ((args->userdata  == XFS_ALLOC_INITIAL_USER_DATA) &&
		    (mp->m_flags & XFS_MOUNT_32BITINODES)) {
			args->fsbno = XFS_AGB_TO_FSB(mp,
					((mp->m_agfrotor / rotorstep) %
					mp->m_sb.sb_agcount), 0);
			bump_rotor = 1;
		}
		args->agbno = XFS_FSB_TO_AGBNO(mp, args->fsbno);
		args->type = XFS_ALLOCTYPE_NEAR_BNO;
		/* FALLTHROUGH */
	case XFS_ALLOCTYPE_ANY_AG:
	case XFS_ALLOCTYPE_START_AG:
	case XFS_ALLOCTYPE_FIRST_AG:
		/*
		 * Rotate through the allocation groups looking for a winner.
		 */
		if (type == XFS_ALLOCTYPE_ANY_AG) {
			/*
			 * Start with the last place we left off.
			 */
			args->agno = sagno = (mp->m_agfrotor / rotorstep) %
					mp->m_sb.sb_agcount;
			args->type = XFS_ALLOCTYPE_THIS_AG;
			flags = XFS_ALLOC_FLAG_TRYLOCK;
		} else if (type == XFS_ALLOCTYPE_FIRST_AG) {
			/*
			 * Start with allocation group given by bno.
			 */
			args->agno = XFS_FSB_TO_AGNO(mp, args->fsbno);
			args->type = XFS_ALLOCTYPE_THIS_AG;
			sagno = 0;
			flags = 0;
		} else {
			if (type == XFS_ALLOCTYPE_START_AG)
				args->type = XFS_ALLOCTYPE_THIS_AG;
			/*
			 * Start with the given allocation group.
			 */
			args->agno = sagno = XFS_FSB_TO_AGNO(mp, args->fsbno);
			flags = XFS_ALLOC_FLAG_TRYLOCK;
		}
		/*
		 * Loop over allocation groups twice; first time with
		 * trylock set, second time without.
		 */
		down_read(&mp->m_peraglock);
		for (;;) {
			args->pag = &mp->m_perag[args->agno];
			if (no_min) args->minleft = 0;
			error = xfs_alloc_fix_freelist(args, flags);
			args->minleft = minleft;
			if (error) {
				trace_xfs_alloc_vextent_nofix(args);
				goto error0;
			}
			/*
			 * If we get a buffer back then the allocation will fly.
			 */
			if (args->agbp) {
				if ((error = xfs_alloc_ag_vextent(args)))
					goto error0;
				break;
			}

			trace_xfs_alloc_vextent_loopfailed(args);

			/*
			 * Didn't work, figure out the next iteration.
			 */
			if (args->agno == sagno &&
			    type == XFS_ALLOCTYPE_START_BNO)
				args->type = XFS_ALLOCTYPE_THIS_AG;
			/*
			* For the first allocation, we can try any AG to get
			* space.  However, if we already have allocated a
			* block, we don't want to try AGs whose number is below
			* sagno. Otherwise, we may end up with out-of-order
			* locking of AGF, which might cause deadlock.
			*/
			if (++(args->agno) == mp->m_sb.sb_agcount) {
				if (args->firstblock != NULLFSBLOCK)
					args->agno = sagno;
				else
					args->agno = 0;
			}
			/*
			 * Reached the starting a.g., must either be done
			 * or switch to non-trylock mode.
			 */
			if (args->agno == sagno) {
				if (no_min == 1) {
					args->agbno = NULLAGBLOCK;
					trace_xfs_alloc_vextent_allfailed(args);
					break;
				}
				if (flags == 0) {
					no_min = 1;
				} else {
					flags = 0;
					if (type == XFS_ALLOCTYPE_START_BNO) {
						args->agbno = XFS_FSB_TO_AGBNO(mp,
							args->fsbno);
						args->type = XFS_ALLOCTYPE_NEAR_BNO;
					}
				}
			}
		}
		up_read(&mp->m_peraglock);
		if (bump_rotor || (type == XFS_ALLOCTYPE_ANY_AG)) {
			if (args->agno == sagno)
				mp->m_agfrotor = (mp->m_agfrotor + 1) %
					(mp->m_sb.sb_agcount * rotorstep);
			else
				mp->m_agfrotor = (args->agno * rotorstep + 1) %
					(mp->m_sb.sb_agcount * rotorstep);
		}
		break;
	default:
		ASSERT(0);
		/* NOTREACHED */
	}
	if (args->agbno == NULLAGBLOCK)
		args->fsbno = NULLFSBLOCK;
	else {
		args->fsbno = XFS_AGB_TO_FSB(mp, args->agno, args->agbno);
#ifdef DEBUG
		ASSERT(args->len >= args->minlen);
		ASSERT(args->len <= args->maxlen);
		ASSERT(args->agbno % args->alignment == 0);
		XFS_AG_CHECK_DADDR(mp, XFS_FSB_TO_DADDR(mp, args->fsbno),
			args->len);
#endif
	}
	return 0;
error0:
	up_read(&mp->m_peraglock);
	return error;
}

/*
 * Free an extent.
 * Just break up the extent address and hand off to xfs_free_ag_extent
 * after fixing up the freelist.
 */
int				/* error */
xfs_free_extent(
	xfs_trans_t	*tp,	/* transaction pointer */
	xfs_fsblock_t	bno,	/* starting block number of extent */
	xfs_extlen_t	len)	/* length of extent */
{
	xfs_alloc_arg_t	args;
	int		error;

	ASSERT(len != 0);
	memset(&args, 0, sizeof(xfs_alloc_arg_t));
	args.tp = tp;
	args.mp = tp->t_mountp;
	args.agno = XFS_FSB_TO_AGNO(args.mp, bno);
	ASSERT(args.agno < args.mp->m_sb.sb_agcount);
	args.agbno = XFS_FSB_TO_AGBNO(args.mp, bno);
	down_read(&args.mp->m_peraglock);
	args.pag = &args.mp->m_perag[args.agno];
	if ((error = xfs_alloc_fix_freelist(&args, XFS_ALLOC_FLAG_FREEING)))
		goto error0;
#ifdef DEBUG
	ASSERT(args.agbp != NULL);
	ASSERT((args.agbno + len) <=
		be32_to_cpu(XFS_BUF_TO_AGF(args.agbp)->agf_length));
#endif
	error = xfs_free_ag_extent(tp, args.agbp, args.agno, args.agbno, len, 0);
error0:
	up_read(&args.mp->m_peraglock);
	return error;
}


/*
 * AG Busy list management
 * The busy list contains block ranges that have been freed but whose
 * transactions have not yet hit disk.  If any block listed in a busy
 * list is reused, the transaction that freed it must be forced to disk
 * before continuing to use the block.
 *
 * xfs_alloc_mark_busy - add to the per-ag busy list
 * xfs_alloc_clear_busy - remove an item from the per-ag busy list
 */
void
xfs_alloc_mark_busy(xfs_trans_t *tp,
		    xfs_agnumber_t agno,
		    xfs_agblock_t bno,
		    xfs_extlen_t len)
{
	xfs_mount_t		*mp;
	xfs_perag_busy_t	*bsy;
	int			n;

	mp = tp->t_mountp;
	spin_lock(&mp->m_perag[agno].pagb_lock);

	/* search pagb_list for an open slot */
	for (bsy = mp->m_perag[agno].pagb_list, n = 0;
	     n < XFS_PAGB_NUM_SLOTS;
	     bsy++, n++) {
		if (bsy->busy_tp == NULL) {
			break;
		}
	}

	trace_xfs_alloc_busy(mp, agno, bno, len, n);

	if (n < XFS_PAGB_NUM_SLOTS) {
		bsy = &mp->m_perag[agno].pagb_list[n];
		mp->m_perag[agno].pagb_count++;
		bsy->busy_start = bno;
		bsy->busy_length = len;
		bsy->busy_tp = tp;
		xfs_trans_add_busy(tp, agno, n);
	} else {
		/*
		 * The busy list is full!  Since it is now not possible to
		 * track the free block, make this a synchronous transaction
		 * to insure that the block is not reused before this
		 * transaction commits.
		 */
		xfs_trans_set_sync(tp);
	}

	spin_unlock(&mp->m_perag[agno].pagb_lock);
}

void
xfs_alloc_clear_busy(xfs_trans_t *tp,
		     xfs_agnumber_t agno,
		     int idx)
{
	xfs_mount_t		*mp;
	xfs_perag_busy_t	*list;

	mp = tp->t_mountp;

	spin_lock(&mp->m_perag[agno].pagb_lock);
	list = mp->m_perag[agno].pagb_list;

	ASSERT(idx < XFS_PAGB_NUM_SLOTS);

	trace_xfs_alloc_unbusy(mp, agno, idx, list[idx].busy_tp == tp);

	if (list[idx].busy_tp == tp) {
		list[idx].busy_tp = NULL;
		mp->m_perag[agno].pagb_count--;
	}

	spin_unlock(&mp->m_perag[agno].pagb_lock);
}


/*
 * If we find the extent in the busy list, force the log out to get the
 * extent out of the busy list so the caller can use it straight away.
 */
STATIC void
xfs_alloc_search_busy(xfs_trans_t *tp,
		    xfs_agnumber_t agno,
		    xfs_agblock_t bno,
		    xfs_extlen_t len)
{
	xfs_mount_t		*mp;
	xfs_perag_busy_t	*bsy;
	xfs_agblock_t		uend, bend;
	xfs_lsn_t		lsn = 0;
	int			cnt;

	mp = tp->t_mountp;

	spin_lock(&mp->m_perag[agno].pagb_lock);

	uend = bno + len - 1;

	/*
	 * search pagb_list for this slot, skipping open slots. We have to
	 * search the entire array as there may be multiple overlaps and
	 * we have to get the most recent LSN for the log force to push out
	 * all the transactions that span the range.
	 */
	for (cnt = 0; cnt < mp->m_perag[agno].pagb_count; cnt++) {
		bsy = &mp->m_perag[agno].pagb_list[cnt];
		if (!bsy->busy_tp)
			continue;

<<<<<<< HEAD
		/*
		 * (start1,length1) within (start2, length2)
		 */
		if (bsy->busy_tp != NULL) {
			bend = bsy->busy_start + bsy->busy_length - 1;
			if ((bno > bend) || (uend < bsy->busy_start)) {
				cnt--;
			} else {
				break;
			}
		}
=======
		bend = bsy->busy_start + bsy->busy_length - 1;
		if (bno > bend || uend < bsy->busy_start)
			continue;

		/* (start1,length1) within (start2, length2) */
		if (XFS_LSN_CMP(bsy->busy_tp->t_commit_lsn, lsn) > 0)
			lsn = bsy->busy_tp->t_commit_lsn;
>>>>>>> 6be32571
	}
	spin_unlock(&mp->m_perag[agno].pagb_lock);
	trace_xfs_alloc_busysearch(tp->t_mountp, agno, bno, len, lsn);

	trace_xfs_alloc_busysearch(mp, agno, bno, len, !!cnt);

	/*
	 * If a block was found, force the log through the LSN of the
	 * transaction that freed the block
	 */
<<<<<<< HEAD
	if (cnt) {
		lsn = bsy->busy_tp->t_commit_lsn;
		spin_unlock(&mp->m_perag[agno].pagb_lock);
		xfs_log_force(mp, lsn, XFS_LOG_FORCE|XFS_LOG_SYNC);
	} else {
		spin_unlock(&mp->m_perag[agno].pagb_lock);
	}
=======
	if (lsn)
		xfs_log_force(mp, lsn, XFS_LOG_FORCE|XFS_LOG_SYNC);
>>>>>>> 6be32571
}<|MERGE_RESOLUTION|>--- conflicted
+++ resolved
@@ -2583,19 +2583,6 @@
 		if (!bsy->busy_tp)
 			continue;
 
-<<<<<<< HEAD
-		/*
-		 * (start1,length1) within (start2, length2)
-		 */
-		if (bsy->busy_tp != NULL) {
-			bend = bsy->busy_start + bsy->busy_length - 1;
-			if ((bno > bend) || (uend < bsy->busy_start)) {
-				cnt--;
-			} else {
-				break;
-			}
-		}
-=======
 		bend = bsy->busy_start + bsy->busy_length - 1;
 		if (bno > bend || uend < bsy->busy_start)
 			continue;
@@ -2603,27 +2590,14 @@
 		/* (start1,length1) within (start2, length2) */
 		if (XFS_LSN_CMP(bsy->busy_tp->t_commit_lsn, lsn) > 0)
 			lsn = bsy->busy_tp->t_commit_lsn;
->>>>>>> 6be32571
 	}
 	spin_unlock(&mp->m_perag[agno].pagb_lock);
 	trace_xfs_alloc_busysearch(tp->t_mountp, agno, bno, len, lsn);
 
-	trace_xfs_alloc_busysearch(mp, agno, bno, len, !!cnt);
-
 	/*
 	 * If a block was found, force the log through the LSN of the
 	 * transaction that freed the block
 	 */
-<<<<<<< HEAD
-	if (cnt) {
-		lsn = bsy->busy_tp->t_commit_lsn;
-		spin_unlock(&mp->m_perag[agno].pagb_lock);
-		xfs_log_force(mp, lsn, XFS_LOG_FORCE|XFS_LOG_SYNC);
-	} else {
-		spin_unlock(&mp->m_perag[agno].pagb_lock);
-	}
-=======
 	if (lsn)
 		xfs_log_force(mp, lsn, XFS_LOG_FORCE|XFS_LOG_SYNC);
->>>>>>> 6be32571
 }