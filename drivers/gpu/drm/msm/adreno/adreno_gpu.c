--- conflicted
+++ resolved
@@ -191,11 +191,6 @@
 		struct platform_device *pdev)
 {
 	struct adreno_gpu *adreno_gpu = to_adreno_gpu(gpu);
-<<<<<<< HEAD
-	struct a6xx_gpu *a6xx_gpu = to_a6xx_gpu(adreno_gpu);
-	struct io_pgtable_domain_attr pgtbl_cfg;
-=======
->>>>>>> 7505c06d
 	struct iommu_domain *iommu;
 	struct msm_mmu *mmu;
 	struct msm_gem_address_space *aspace;
@@ -205,15 +200,6 @@
 	if (!iommu)
 		return NULL;
 
-<<<<<<< HEAD
-	/*
-	 * This allows GPU to set the bus attributes required to use system
-	 * cache on behalf of the iommu page table walker.
-	 */
-	if (!IS_ERR(a6xx_gpu->htw_llc_slice)) {
-		pgtbl_cfg.quirks = IO_PGTABLE_QUIRK_ARM_OUTER_WBWA;
-		iommu_domain_set_attr(iommu, DOMAIN_ATTR_IO_PGTABLE_CFG, &pgtbl_cfg);
-=======
 
 	if (adreno_is_a6xx(adreno_gpu)) {
 		struct a6xx_gpu *a6xx_gpu = to_a6xx_gpu(adreno_gpu);
@@ -226,7 +212,6 @@
 			pgtbl_cfg.quirks = IO_PGTABLE_QUIRK_ARM_OUTER_WBWA;
 			iommu_domain_set_attr(iommu, DOMAIN_ATTR_IO_PGTABLE_CFG, &pgtbl_cfg);
 		}
->>>>>>> 7505c06d
 	}
 
 	mmu = msm_iommu_new(&pdev->dev, iommu);
