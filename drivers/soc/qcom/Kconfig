#
# QCOM Soc drivers
#
menu "Qualcomm SoC drivers"

config QCOM_GLINK_SSR
	tristate "Qualcomm Glink SSR driver"
	depends on RPMSG
	depends on QCOM_RPROC_COMMON
	help
	  Say y here to enable GLINK SSR support. The GLINK SSR driver
	  implements the SSR protocol for notifying the remote processor about
	  neighboring subsystems going up or down.

config QCOM_GSBI
        tristate "QCOM General Serial Bus Interface"
        depends on ARCH_QCOM
        select MFD_SYSCON
        help
          Say y here to enable GSBI support.  The GSBI provides control
          functions for connecting the underlying serial UART, SPI, and I2C
          devices to the output pins.

config QCOM_MDT_LOADER
	tristate
	select QCOM_SCM

config QCOM_PM
	bool "Qualcomm Power Management"
	depends on ARCH_QCOM && !ARM64
	select ARM_CPU_SUSPEND
	select QCOM_SCM
	help
	  QCOM Platform specific power driver to manage cores and L2 low power
	  modes. It interface with various system drivers to put the cores in
	  low power modes.

<<<<<<< HEAD
=======
config QCOM_QMI_HELPERS
	tristate
	depends on ARCH_QCOM
	help
	  Helper library for handling QMI encoded messages.  QMI encoded
	  messages are used in communication between the majority of QRTR
	  clients and this helpers provide the common functionality needed for
	  doing this from a kernel driver.

>>>>>>> 661e50bc
config QCOM_RMTFS_MEM
	tristate "Qualcomm Remote Filesystem memory driver"
	depends on ARCH_QCOM
	help
	  The Qualcomm remote filesystem memory driver is used for allocating
	  and exposing regions of shared memory with remote processors for the
	  purpose of exchanging sector-data between the remote filesystem
	  service and its clients.

	  Say y here if you intend to boot the modem remoteproc.

config QCOM_SMEM
	tristate "Qualcomm Shared Memory Manager (SMEM)"
	depends on ARCH_QCOM
	depends on HWSPINLOCK
	help
	  Say y here to enable support for the Qualcomm Shared Memory Manager.
	  The driver provides an interface to items in a heap shared among all
	  processors in a Qualcomm platform.

config QCOM_SMD_RPM
	tristate "Qualcomm Resource Power Manager (RPM) over SMD"
	depends on ARCH_QCOM
	depends on RPMSG && OF
	help
	  If you say yes to this option, support will be included for the
	  Resource Power Manager system found in the Qualcomm 8974 based
	  devices.

	  This is required to access many regulators, clocks and bus
	  frequencies controlled by the RPM on these devices.

	  Say M here if you want to include support for the Qualcomm RPM as a
	  module. This will build a module called "qcom-smd-rpm".

config QCOM_SMEM_STATE
	bool

config QCOM_SMP2P
	tristate "Qualcomm Shared Memory Point to Point support"
	depends on MAILBOX
	depends on QCOM_SMEM
	select QCOM_SMEM_STATE
	help
	  Say yes here to support the Qualcomm Shared Memory Point to Point
	  protocol.

config QCOM_SMSM
	tristate "Qualcomm Shared Memory State Machine"
	depends on QCOM_SMEM
	select QCOM_SMEM_STATE
	help
	  Say yes here to support the Qualcomm Shared Memory State Machine.
	  The state machine is represented by bits in shared memory.

config QCOM_WCNSS_CTRL
	tristate "Qualcomm WCNSS control driver"
	depends on ARCH_QCOM
	depends on RPMSG
	help
	  Client driver for the WCNSS_CTRL SMD channel, used to download nv
	  firmware to a newly booted WCNSS chip.

endmenu<|MERGE_RESOLUTION|>--- conflicted
+++ resolved
@@ -35,8 +35,6 @@
 	  modes. It interface with various system drivers to put the cores in
 	  low power modes.
 
-<<<<<<< HEAD
-=======
 config QCOM_QMI_HELPERS
 	tristate
 	depends on ARCH_QCOM
@@ -46,7 +44,6 @@
 	  clients and this helpers provide the common functionality needed for
 	  doing this from a kernel driver.
 
->>>>>>> 661e50bc
 config QCOM_RMTFS_MEM
 	tristate "Qualcomm Remote Filesystem memory driver"
 	depends on ARCH_QCOM
