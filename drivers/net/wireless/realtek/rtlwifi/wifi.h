/******************************************************************************
 *
 * Copyright(c) 2009-2012  Realtek Corporation.
 *
 * This program is free software; you can redistribute it and/or modify it
 * under the terms of version 2 of the GNU General Public License as
 * published by the Free Software Foundation.
 *
 * This program is distributed in the hope that it will be useful, but WITHOUT
 * ANY WARRANTY; without even the implied warranty of MERCHANTABILITY or
 * FITNESS FOR A PARTICULAR PURPOSE.  See the GNU General Public License for
 * more details.
 *
 * The full GNU General Public License is included in this distribution in the
 * file called LICENSE.
 *
 * Contact Information:
 * wlanfae <wlanfae@realtek.com>
 * Realtek Corporation, No. 2, Innovation Road II, Hsinchu Science Park,
 * Hsinchu 300, Taiwan.
 *
 * Larry Finger <Larry.Finger@lwfinger.net>
 *
 *****************************************************************************/

#ifndef __RTL_WIFI_H__
#define __RTL_WIFI_H__

#define pr_fmt(fmt) KBUILD_MODNAME ": " fmt

#include <linux/sched.h>
#include <linux/firmware.h>
#include <linux/etherdevice.h>
#include <linux/vmalloc.h>
#include <linux/usb.h>
#include <net/mac80211.h>
#include <linux/completion.h>
#include "debug.h"

#define	MASKBYTE0				0xff
#define	MASKBYTE1				0xff00
#define	MASKBYTE2				0xff0000
#define	MASKBYTE3				0xff000000
#define	MASKHWORD				0xffff0000
#define	MASKLWORD				0x0000ffff
#define	MASKDWORD				0xffffffff
#define	MASK12BITS				0xfff
#define	MASKH4BITS				0xf0000000
#define MASKOFDM_D				0xffc00000
#define	MASKCCK					0x3f3f3f3f

#define	MASK4BITS				0x0f
#define	MASK20BITS				0xfffff
#define RFREG_OFFSET_MASK			0xfffff

#define	MASKBYTE0				0xff
#define	MASKBYTE1				0xff00
#define	MASKBYTE2				0xff0000
#define	MASKBYTE3				0xff000000
#define	MASKHWORD				0xffff0000
#define	MASKLWORD				0x0000ffff
#define	MASKDWORD				0xffffffff
#define	MASK12BITS				0xfff
#define	MASKH4BITS				0xf0000000
#define MASKOFDM_D				0xffc00000
#define	MASKCCK					0x3f3f3f3f

#define	MASK4BITS				0x0f
#define	MASK20BITS				0xfffff
#define RFREG_OFFSET_MASK			0xfffff

#define RF_CHANGE_BY_INIT			0
#define RF_CHANGE_BY_IPS			BIT(28)
#define RF_CHANGE_BY_PS				BIT(29)
#define RF_CHANGE_BY_HW				BIT(30)
#define RF_CHANGE_BY_SW				BIT(31)

#define IQK_ADDA_REG_NUM			16
#define IQK_MAC_REG_NUM				4
#define IQK_THRESHOLD				8

#define MAX_KEY_LEN				61
#define KEY_BUF_SIZE				5

/* QoS related. */
/*aci: 0x00	Best Effort*/
/*aci: 0x01	Background*/
/*aci: 0x10	Video*/
/*aci: 0x11	Voice*/
/*Max: define total number.*/
#define AC0_BE					0
#define AC1_BK					1
#define AC2_VI					2
#define AC3_VO					3
#define AC_MAX					4
#define QOS_QUEUE_NUM				4
#define RTL_MAC80211_NUM_QUEUE			5
#define REALTEK_USB_VENQT_MAX_BUF_SIZE		254
#define RTL_USB_MAX_RX_COUNT			100
#define QBSS_LOAD_SIZE				5
#define MAX_WMMELE_LENGTH			64
#define ASPM_L1_LATENCY				7

#define TOTAL_CAM_ENTRY				32

/*slot time for 11g. */
#define RTL_SLOT_TIME_9				9
#define RTL_SLOT_TIME_20			20

/*related to tcp/ip. */
#define SNAP_SIZE		6
#define PROTOC_TYPE_SIZE	2

/*related with 802.11 frame*/
#define MAC80211_3ADDR_LEN			24
#define MAC80211_4ADDR_LEN			30

#define CHANNEL_MAX_NUMBER	(14 + 24 + 21)	/* 14 is the max channel no */
#define CHANNEL_MAX_NUMBER_2G		14
#define CHANNEL_MAX_NUMBER_5G		49 /* Please refer to
					    *"phy_GetChnlGroup8812A" and
					    * "Hal_ReadTxPowerInfo8812A"
					    */
#define CHANNEL_MAX_NUMBER_5G_80M	7
#define CHANNEL_GROUP_MAX	(3 + 9)	/*  ch1~3, 4~9, 10~14 = three groups */
#define MAX_PG_GROUP			13
#define	CHANNEL_GROUP_MAX_2G		3
#define	CHANNEL_GROUP_IDX_5GL		3
#define	CHANNEL_GROUP_IDX_5GM		6
#define	CHANNEL_GROUP_IDX_5GH		9
#define	CHANNEL_GROUP_MAX_5G		9
#define CHANNEL_MAX_NUMBER_2G		14
#define AVG_THERMAL_NUM			8
#define AVG_THERMAL_NUM_88E		4
#define AVG_THERMAL_NUM_8723BE		4
#define MAX_TID_COUNT			9

/* for early mode */
#define FCS_LEN				4
#define EM_HDR_LEN			8

enum rtl8192c_h2c_cmd {
	H2C_AP_OFFLOAD = 0,
	H2C_SETPWRMODE = 1,
	H2C_JOINBSSRPT = 2,
	H2C_RSVDPAGE = 3,
	H2C_RSSI_REPORT = 5,
	H2C_RA_MASK = 6,
	H2C_MACID_PS_MODE = 7,
	H2C_P2P_PS_OFFLOAD = 8,
	H2C_MAC_MODE_SEL = 9,
	H2C_PWRM = 15,
	H2C_P2P_PS_CTW_CMD = 24,
	MAX_H2CCMD
};

#define MAX_TX_COUNT			4
#define MAX_REGULATION_NUM		4
#define MAX_RF_PATH_NUM			4
#define MAX_RATE_SECTION_NUM		6
#define MAX_2_4G_BANDWIDTH_NUM		4
#define MAX_5G_BANDWIDTH_NUM		4
#define	MAX_RF_PATH			4
#define	MAX_CHNL_GROUP_24G		6
#define	MAX_CHNL_GROUP_5G		14

#define TX_PWR_BY_RATE_NUM_BAND		2
#define TX_PWR_BY_RATE_NUM_RF		4
#define TX_PWR_BY_RATE_NUM_SECTION	12
#define MAX_BASE_NUM_IN_PHY_REG_PG_24G  6
#define MAX_BASE_NUM_IN_PHY_REG_PG_5G	5

#define BUFDESC_SEG_NUM		1 /* 0:2 seg, 1: 4 seg, 2: 8 seg */

#define DEL_SW_IDX_SZ		30

/* For now, it's just for 8192ee
 * but not OK yet, keep it 0
 */
#define RTL8192EE_SEG_NUM		BUFDESC_SEG_NUM

enum rf_tx_num {
	RF_1TX = 0,
	RF_2TX,
	RF_MAX_TX_NUM,
	RF_TX_NUM_NONIMPLEMENT,
};

#define PACKET_NORMAL			0
#define PACKET_DHCP			1
#define PACKET_ARP			2
#define PACKET_EAPOL			3

#define	MAX_SUPPORT_WOL_PATTERN_NUM	16
#define	RSVD_WOL_PATTERN_NUM		1
#define	WKFMCAM_ADDR_NUM		6
#define	WKFMCAM_SIZE			24

#define	MAX_WOL_BIT_MASK_SIZE		16
/* MIN LEN keeps 13 here */
#define	MIN_WOL_PATTERN_SIZE		13
#define	MAX_WOL_PATTERN_SIZE		128

#define	WAKE_ON_MAGIC_PACKET		BIT(0)
#define	WAKE_ON_PATTERN_MATCH		BIT(1)

#define	WOL_REASON_PTK_UPDATE		BIT(0)
#define	WOL_REASON_GTK_UPDATE		BIT(1)
#define	WOL_REASON_DISASSOC		BIT(2)
#define	WOL_REASON_DEAUTH		BIT(3)
#define	WOL_REASON_AP_LOST		BIT(4)
#define	WOL_REASON_MAGIC_PKT		BIT(5)
#define	WOL_REASON_UNICAST_PKT		BIT(6)
#define	WOL_REASON_PATTERN_PKT		BIT(7)
#define	WOL_REASON_RTD3_SSID_MATCH	BIT(8)
#define	WOL_REASON_REALWOW_V2_WAKEUPPKT	BIT(9)
#define	WOL_REASON_REALWOW_V2_ACKLOST	BIT(10)

struct rtlwifi_firmware_header {
	__le16 signature;
	u8 category;
	u8 function;
	__le16 version;
	u8 subversion;
	u8 rsvd1;
	u8 month;
	u8 date;
	u8 hour;
	u8 minute;
	__le16 ramcodeSize;
	__le16 rsvd2;
	__le32 svnindex;
	__le32 rsvd3;
	__le32 rsvd4;
	__le32 rsvd5;
};

struct txpower_info_2g {
	u8 index_cck_base[MAX_RF_PATH][MAX_CHNL_GROUP_24G];
	u8 index_bw40_base[MAX_RF_PATH][MAX_CHNL_GROUP_24G];
	/*If only one tx, only BW20 and OFDM are used.*/
	u8 cck_diff[MAX_RF_PATH][MAX_TX_COUNT];
	u8 ofdm_diff[MAX_RF_PATH][MAX_TX_COUNT];
	u8 bw20_diff[MAX_RF_PATH][MAX_TX_COUNT];
	u8 bw40_diff[MAX_RF_PATH][MAX_TX_COUNT];
	u8 bw80_diff[MAX_RF_PATH][MAX_TX_COUNT];
	u8 bw160_diff[MAX_RF_PATH][MAX_TX_COUNT];
};

struct txpower_info_5g {
	u8 index_bw40_base[MAX_RF_PATH][MAX_CHNL_GROUP_5G];
	/*If only one tx, only BW20, OFDM, BW80 and BW160 are used.*/
	u8 ofdm_diff[MAX_RF_PATH][MAX_TX_COUNT];
	u8 bw20_diff[MAX_RF_PATH][MAX_TX_COUNT];
	u8 bw40_diff[MAX_RF_PATH][MAX_TX_COUNT];
	u8 bw80_diff[MAX_RF_PATH][MAX_TX_COUNT];
	u8 bw160_diff[MAX_RF_PATH][MAX_TX_COUNT];
};

enum rate_section {
	CCK = 0,
	OFDM,
	HT_MCS0_MCS7,
	HT_MCS8_MCS15,
	VHT_1SSMCS0_1SSMCS9,
	VHT_2SSMCS0_2SSMCS9,
};

enum intf_type {
	INTF_PCI = 0,
	INTF_USB = 1,
};

enum radio_path {
	RF90_PATH_A = 0,
	RF90_PATH_B = 1,
	RF90_PATH_C = 2,
	RF90_PATH_D = 3,
};

enum regulation_txpwr_lmt {
	TXPWR_LMT_FCC = 0,
	TXPWR_LMT_MKK = 1,
	TXPWR_LMT_ETSI = 2,
	TXPWR_LMT_WW = 3,

	TXPWR_LMT_MAX_REGULATION_NUM = 4
};

enum rt_eeprom_type {
	EEPROM_93C46,
	EEPROM_93C56,
	EEPROM_BOOT_EFUSE,
};

enum ttl_status {
	RTL_STATUS_INTERFACE_START = 0,
};

enum hardware_type {
	HARDWARE_TYPE_RTL8192E,
	HARDWARE_TYPE_RTL8192U,
	HARDWARE_TYPE_RTL8192SE,
	HARDWARE_TYPE_RTL8192SU,
	HARDWARE_TYPE_RTL8192CE,
	HARDWARE_TYPE_RTL8192CU,
	HARDWARE_TYPE_RTL8192DE,
	HARDWARE_TYPE_RTL8192DU,
	HARDWARE_TYPE_RTL8723AE,
	HARDWARE_TYPE_RTL8723U,
	HARDWARE_TYPE_RTL8188EE,
	HARDWARE_TYPE_RTL8723BE,
	HARDWARE_TYPE_RTL8192EE,
	HARDWARE_TYPE_RTL8821AE,
	HARDWARE_TYPE_RTL8812AE,
	HARDWARE_TYPE_RTL8822BE,

	/* keep it last */
	HARDWARE_TYPE_NUM
};

#define RTL_HW_TYPE(rtlpriv)	(rtl_hal((struct rtl_priv *)rtlpriv)->hw_type)
#define IS_NEW_GENERATION_IC(rtlpriv)			\
			(RTL_HW_TYPE(rtlpriv) >= HARDWARE_TYPE_RTL8192EE)
#define IS_HARDWARE_TYPE_8192CE(rtlpriv)		\
			(RTL_HW_TYPE(rtlpriv) == HARDWARE_TYPE_RTL8192CE)
#define IS_HARDWARE_TYPE_8812(rtlpriv)			\
			(RTL_HW_TYPE(rtlpriv) == HARDWARE_TYPE_RTL8812AE)
#define IS_HARDWARE_TYPE_8821(rtlpriv)			\
			(RTL_HW_TYPE(rtlpriv) == HARDWARE_TYPE_RTL8821AE)
#define IS_HARDWARE_TYPE_8723A(rtlpriv)			\
			(RTL_HW_TYPE(rtlpriv) == HARDWARE_TYPE_RTL8723AE)
#define IS_HARDWARE_TYPE_8723B(rtlpriv)			\
			(RTL_HW_TYPE(rtlpriv) == HARDWARE_TYPE_RTL8723BE)
#define IS_HARDWARE_TYPE_8192E(rtlpriv)			\
			(RTL_HW_TYPE(rtlpriv) == HARDWARE_TYPE_RTL8192EE)
#define IS_HARDWARE_TYPE_8822B(rtlpriv)			\
			(RTL_HW_TYPE(rtlpriv) == HARDWARE_TYPE_RTL8822BE)

#define RX_HAL_IS_CCK_RATE(rxmcs)			\
	((rxmcs) == DESC_RATE1M ||			\
	 (rxmcs) == DESC_RATE2M ||			\
	 (rxmcs) == DESC_RATE5_5M ||			\
	 (rxmcs) == DESC_RATE11M)

enum scan_operation_backup_opt {
	SCAN_OPT_BACKUP = 0,
	SCAN_OPT_BACKUP_BAND0 = 0,
	SCAN_OPT_BACKUP_BAND1,
	SCAN_OPT_RESTORE,
	SCAN_OPT_MAX
};

/*RF state.*/
enum rf_pwrstate {
	ERFON,
	ERFSLEEP,
	ERFOFF
};

struct bb_reg_def {
	u32 rfintfs;
	u32 rfintfi;
	u32 rfintfo;
	u32 rfintfe;
	u32 rf3wire_offset;
	u32 rflssi_select;
	u32 rftxgain_stage;
	u32 rfhssi_para1;
	u32 rfhssi_para2;
	u32 rfsw_ctrl;
	u32 rfagc_control1;
	u32 rfagc_control2;
	u32 rfrxiq_imbal;
	u32 rfrx_afe;
	u32 rftxiq_imbal;
	u32 rftx_afe;
	u32 rf_rb;		/* rflssi_readback */
	u32 rf_rbpi;		/* rflssi_readbackpi */
};

enum io_type {
	IO_CMD_PAUSE_DM_BY_SCAN = 0,
	IO_CMD_PAUSE_BAND0_DM_BY_SCAN = 0,
	IO_CMD_PAUSE_BAND1_DM_BY_SCAN = 1,
	IO_CMD_RESUME_DM_BY_SCAN = 2,
};

enum hw_variables {
	HW_VAR_ETHER_ADDR = 0x0,
	HW_VAR_MULTICAST_REG = 0x1,
	HW_VAR_BASIC_RATE = 0x2,
	HW_VAR_BSSID = 0x3,
	HW_VAR_MEDIA_STATUS= 0x4,
	HW_VAR_SECURITY_CONF= 0x5,
	HW_VAR_BEACON_INTERVAL = 0x6,
	HW_VAR_ATIM_WINDOW = 0x7,
	HW_VAR_LISTEN_INTERVAL = 0x8,
	HW_VAR_CS_COUNTER = 0x9,
	HW_VAR_DEFAULTKEY0 = 0xa,
	HW_VAR_DEFAULTKEY1 = 0xb,
	HW_VAR_DEFAULTKEY2 = 0xc,
	HW_VAR_DEFAULTKEY3 = 0xd,
	HW_VAR_SIFS = 0xe,
	HW_VAR_R2T_SIFS = 0xf,
	HW_VAR_DIFS = 0x10,
	HW_VAR_EIFS = 0x11,
	HW_VAR_SLOT_TIME = 0x12,
	HW_VAR_ACK_PREAMBLE = 0x13,
	HW_VAR_CW_CONFIG = 0x14,
	HW_VAR_CW_VALUES = 0x15,
	HW_VAR_RATE_FALLBACK_CONTROL= 0x16,
	HW_VAR_CONTENTION_WINDOW = 0x17,
	HW_VAR_RETRY_COUNT = 0x18,
	HW_VAR_TR_SWITCH = 0x19,
	HW_VAR_COMMAND = 0x1a,
	HW_VAR_WPA_CONFIG = 0x1b,
	HW_VAR_AMPDU_MIN_SPACE = 0x1c,
	HW_VAR_SHORTGI_DENSITY = 0x1d,
	HW_VAR_AMPDU_FACTOR = 0x1e,
	HW_VAR_MCS_RATE_AVAILABLE = 0x1f,
	HW_VAR_AC_PARAM = 0x20,
	HW_VAR_ACM_CTRL = 0x21,
	HW_VAR_DIS_Req_Qsize = 0x22,
	HW_VAR_CCX_CHNL_LOAD = 0x23,
	HW_VAR_CCX_NOISE_HISTOGRAM = 0x24,
	HW_VAR_CCX_CLM_NHM = 0x25,
	HW_VAR_TxOPLimit = 0x26,
	HW_VAR_TURBO_MODE = 0x27,
	HW_VAR_RF_STATE = 0x28,
	HW_VAR_RF_OFF_BY_HW = 0x29,
	HW_VAR_BUS_SPEED = 0x2a,
	HW_VAR_SET_DEV_POWER = 0x2b,

	HW_VAR_RCR = 0x2c,
	HW_VAR_RATR_0 = 0x2d,
	HW_VAR_RRSR = 0x2e,
	HW_VAR_CPU_RST = 0x2f,
	HW_VAR_CHECK_BSSID = 0x30,
	HW_VAR_LBK_MODE = 0x31,
	HW_VAR_AES_11N_FIX = 0x32,
	HW_VAR_USB_RX_AGGR = 0x33,
	HW_VAR_USER_CONTROL_TURBO_MODE = 0x34,
	HW_VAR_RETRY_LIMIT = 0x35,
	HW_VAR_INIT_TX_RATE = 0x36,
	HW_VAR_TX_RATE_REG = 0x37,
	HW_VAR_EFUSE_USAGE = 0x38,
	HW_VAR_EFUSE_BYTES = 0x39,
	HW_VAR_AUTOLOAD_STATUS = 0x3a,
	HW_VAR_RF_2R_DISABLE = 0x3b,
	HW_VAR_SET_RPWM = 0x3c,
	HW_VAR_H2C_FW_PWRMODE = 0x3d,
	HW_VAR_H2C_FW_JOINBSSRPT = 0x3e,
	HW_VAR_H2C_FW_MEDIASTATUSRPT = 0x3f,
	HW_VAR_H2C_FW_P2P_PS_OFFLOAD = 0x40,
	HW_VAR_FW_PSMODE_STATUS = 0x41,
	HW_VAR_INIT_RTS_RATE = 0x42,
	HW_VAR_RESUME_CLK_ON = 0x43,
	HW_VAR_FW_LPS_ACTION = 0x44,
	HW_VAR_1X1_RECV_COMBINE = 0x45,
	HW_VAR_STOP_SEND_BEACON = 0x46,
	HW_VAR_TSF_TIMER = 0x47,
	HW_VAR_IO_CMD = 0x48,

	HW_VAR_RF_RECOVERY = 0x49,
	HW_VAR_H2C_FW_UPDATE_GTK = 0x4a,
	HW_VAR_WF_MASK = 0x4b,
	HW_VAR_WF_CRC = 0x4c,
	HW_VAR_WF_IS_MAC_ADDR = 0x4d,
	HW_VAR_H2C_FW_OFFLOAD = 0x4e,
	HW_VAR_RESET_WFCRC = 0x4f,

	HW_VAR_HANDLE_FW_C2H = 0x50,
	HW_VAR_DL_FW_RSVD_PAGE = 0x51,
	HW_VAR_AID = 0x52,
	HW_VAR_HW_SEQ_ENABLE = 0x53,
	HW_VAR_CORRECT_TSF = 0x54,
	HW_VAR_BCN_VALID = 0x55,
	HW_VAR_FWLPS_RF_ON = 0x56,
	HW_VAR_DUAL_TSF_RST = 0x57,
	HW_VAR_SWITCH_EPHY_WoWLAN = 0x58,
	HW_VAR_INT_MIGRATION = 0x59,
	HW_VAR_INT_AC = 0x5a,
	HW_VAR_RF_TIMING = 0x5b,

	HAL_DEF_WOWLAN = 0x5c,
	HW_VAR_MRC = 0x5d,
	HW_VAR_KEEP_ALIVE = 0x5e,
	HW_VAR_NAV_UPPER = 0x5f,

	HW_VAR_MGT_FILTER = 0x60,
	HW_VAR_CTRL_FILTER = 0x61,
	HW_VAR_DATA_FILTER = 0x62,
};

enum rt_media_status {
	RT_MEDIA_DISCONNECT = 0,
	RT_MEDIA_CONNECT = 1
};

enum rt_oem_id {
	RT_CID_DEFAULT = 0,
	RT_CID_8187_ALPHA0 = 1,
	RT_CID_8187_SERCOMM_PS = 2,
	RT_CID_8187_HW_LED = 3,
	RT_CID_8187_NETGEAR = 4,
	RT_CID_WHQL = 5,
	RT_CID_819X_CAMEO = 6,
	RT_CID_819X_RUNTOP = 7,
	RT_CID_819X_SENAO = 8,
	RT_CID_TOSHIBA = 9,
	RT_CID_819X_NETCORE = 10,
	RT_CID_NETTRONIX = 11,
	RT_CID_DLINK = 12,
	RT_CID_PRONET = 13,
	RT_CID_COREGA = 14,
	RT_CID_819X_ALPHA = 15,
	RT_CID_819X_SITECOM = 16,
	RT_CID_CCX = 17,
	RT_CID_819X_LENOVO = 18,
	RT_CID_819X_QMI = 19,
	RT_CID_819X_EDIMAX_BELKIN = 20,
	RT_CID_819X_SERCOMM_BELKIN = 21,
	RT_CID_819X_CAMEO1 = 22,
	RT_CID_819X_MSI = 23,
	RT_CID_819X_ACER = 24,
	RT_CID_819X_HP = 27,
	RT_CID_819X_CLEVO = 28,
	RT_CID_819X_ARCADYAN_BELKIN = 29,
	RT_CID_819X_SAMSUNG = 30,
	RT_CID_819X_WNC_COREGA = 31,
	RT_CID_819X_FOXCOON = 32,
	RT_CID_819X_DELL = 33,
	RT_CID_819X_PRONETS = 34,
	RT_CID_819X_EDIMAX_ASUS = 35,
	RT_CID_NETGEAR = 36,
	RT_CID_PLANEX = 37,
	RT_CID_CC_C = 38,
};

enum hw_descs {
	HW_DESC_OWN,
	HW_DESC_RXOWN,
	HW_DESC_TX_NEXTDESC_ADDR,
	HW_DESC_TXBUFF_ADDR,
	HW_DESC_RXBUFF_ADDR,
	HW_DESC_RXPKT_LEN,
	HW_DESC_RXERO,
	HW_DESC_RX_PREPARE,
};

enum prime_sc {
	PRIME_CHNL_OFFSET_DONT_CARE = 0,
	PRIME_CHNL_OFFSET_LOWER = 1,
	PRIME_CHNL_OFFSET_UPPER = 2,
};

enum rf_type {
	RF_1T1R = 0,
	RF_1T2R = 1,
	RF_2T2R = 2,
	RF_2T2R_GREEN = 3,
	RF_2T3R = 4,
	RF_2T4R = 5,
	RF_3T3R = 6,
	RF_3T4R = 7,
	RF_4T4R = 8,
};

enum ht_channel_width {
	HT_CHANNEL_WIDTH_20 = 0,
	HT_CHANNEL_WIDTH_20_40 = 1,
	HT_CHANNEL_WIDTH_80 = 2,
};

/* Ref: 802.11i sepc D10.0 7.3.2.25.1
Cipher Suites Encryption Algorithms */
enum rt_enc_alg {
	NO_ENCRYPTION = 0,
	WEP40_ENCRYPTION = 1,
	TKIP_ENCRYPTION = 2,
	RSERVED_ENCRYPTION = 3,
	AESCCMP_ENCRYPTION = 4,
	WEP104_ENCRYPTION = 5,
	AESCMAC_ENCRYPTION = 6,	/*IEEE802.11w */
};

enum rtl_hal_state {
	_HAL_STATE_STOP = 0,
	_HAL_STATE_START = 1,
};

enum rtl_desc_rate {
	DESC_RATE1M = 0x00,
	DESC_RATE2M = 0x01,
	DESC_RATE5_5M = 0x02,
	DESC_RATE11M = 0x03,

	DESC_RATE6M = 0x04,
	DESC_RATE9M = 0x05,
	DESC_RATE12M = 0x06,
	DESC_RATE18M = 0x07,
	DESC_RATE24M = 0x08,
	DESC_RATE36M = 0x09,
	DESC_RATE48M = 0x0a,
	DESC_RATE54M = 0x0b,

	DESC_RATEMCS0 = 0x0c,
	DESC_RATEMCS1 = 0x0d,
	DESC_RATEMCS2 = 0x0e,
	DESC_RATEMCS3 = 0x0f,
	DESC_RATEMCS4 = 0x10,
	DESC_RATEMCS5 = 0x11,
	DESC_RATEMCS6 = 0x12,
	DESC_RATEMCS7 = 0x13,
	DESC_RATEMCS8 = 0x14,
	DESC_RATEMCS9 = 0x15,
	DESC_RATEMCS10 = 0x16,
	DESC_RATEMCS11 = 0x17,
	DESC_RATEMCS12 = 0x18,
	DESC_RATEMCS13 = 0x19,
	DESC_RATEMCS14 = 0x1a,
	DESC_RATEMCS15 = 0x1b,
	DESC_RATEMCS15_SG = 0x1c,
	DESC_RATEMCS32 = 0x20,

	DESC_RATEVHT1SS_MCS0 = 0x2c,
	DESC_RATEVHT1SS_MCS1 = 0x2d,
	DESC_RATEVHT1SS_MCS2 = 0x2e,
	DESC_RATEVHT1SS_MCS3 = 0x2f,
	DESC_RATEVHT1SS_MCS4 = 0x30,
	DESC_RATEVHT1SS_MCS5 = 0x31,
	DESC_RATEVHT1SS_MCS6 = 0x32,
	DESC_RATEVHT1SS_MCS7 = 0x33,
	DESC_RATEVHT1SS_MCS8 = 0x34,
	DESC_RATEVHT1SS_MCS9 = 0x35,
	DESC_RATEVHT2SS_MCS0 = 0x36,
	DESC_RATEVHT2SS_MCS1 = 0x37,
	DESC_RATEVHT2SS_MCS2 = 0x38,
	DESC_RATEVHT2SS_MCS3 = 0x39,
	DESC_RATEVHT2SS_MCS4 = 0x3a,
	DESC_RATEVHT2SS_MCS5 = 0x3b,
	DESC_RATEVHT2SS_MCS6 = 0x3c,
	DESC_RATEVHT2SS_MCS7 = 0x3d,
	DESC_RATEVHT2SS_MCS8 = 0x3e,
	DESC_RATEVHT2SS_MCS9 = 0x3f,
};

enum rtl_var_map {
	/*reg map */
	SYS_ISO_CTRL = 0,
	SYS_FUNC_EN,
	SYS_CLK,
	MAC_RCR_AM,
	MAC_RCR_AB,
	MAC_RCR_ACRC32,
	MAC_RCR_ACF,
	MAC_RCR_AAP,
	MAC_HIMR,
	MAC_HIMRE,
	MAC_HSISR,

	/*efuse map */
	EFUSE_TEST,
	EFUSE_CTRL,
	EFUSE_CLK,
	EFUSE_CLK_CTRL,
	EFUSE_PWC_EV12V,
	EFUSE_FEN_ELDR,
	EFUSE_LOADER_CLK_EN,
	EFUSE_ANA8M,
	EFUSE_HWSET_MAX_SIZE,
	EFUSE_MAX_SECTION_MAP,
	EFUSE_REAL_CONTENT_SIZE,
	EFUSE_OOB_PROTECT_BYTES_LEN,
	EFUSE_ACCESS,

	/*CAM map */
	RWCAM,
	WCAMI,
	RCAMO,
	CAMDBG,
	SECR,
	SEC_CAM_NONE,
	SEC_CAM_WEP40,
	SEC_CAM_TKIP,
	SEC_CAM_AES,
	SEC_CAM_WEP104,

	/*IMR map */
	RTL_IMR_BCNDMAINT6,	/*Beacon DMA Interrupt 6 */
	RTL_IMR_BCNDMAINT5,	/*Beacon DMA Interrupt 5 */
	RTL_IMR_BCNDMAINT4,	/*Beacon DMA Interrupt 4 */
	RTL_IMR_BCNDMAINT3,	/*Beacon DMA Interrupt 3 */
	RTL_IMR_BCNDMAINT2,	/*Beacon DMA Interrupt 2 */
	RTL_IMR_BCNDMAINT1,	/*Beacon DMA Interrupt 1 */
	RTL_IMR_BCNDOK8,	/*Beacon Queue DMA OK Interrup 8 */
	RTL_IMR_BCNDOK7,	/*Beacon Queue DMA OK Interrup 7 */
	RTL_IMR_BCNDOK6,	/*Beacon Queue DMA OK Interrup 6 */
	RTL_IMR_BCNDOK5,	/*Beacon Queue DMA OK Interrup 5 */
	RTL_IMR_BCNDOK4,	/*Beacon Queue DMA OK Interrup 4 */
	RTL_IMR_BCNDOK3,	/*Beacon Queue DMA OK Interrup 3 */
	RTL_IMR_BCNDOK2,	/*Beacon Queue DMA OK Interrup 2 */
	RTL_IMR_BCNDOK1,	/*Beacon Queue DMA OK Interrup 1 */
	RTL_IMR_TIMEOUT2,	/*Timeout interrupt 2 */
	RTL_IMR_TIMEOUT1,	/*Timeout interrupt 1 */
	RTL_IMR_TXFOVW,		/*Transmit FIFO Overflow */
	RTL_IMR_PSTIMEOUT,	/*Power save time out interrupt */
	RTL_IMR_BCNINT,		/*Beacon DMA Interrupt 0 */
	RTL_IMR_RXFOVW,		/*Receive FIFO Overflow */
	RTL_IMR_RDU,		/*Receive Descriptor Unavailable */
	RTL_IMR_ATIMEND,	/*For 92C,ATIM Window End Interrupt */
	RTL_IMR_H2CDOK,		/*H2C Queue DMA OK Interrupt */
	RTL_IMR_BDOK,		/*Beacon Queue DMA OK Interrup */
	RTL_IMR_HIGHDOK,	/*High Queue DMA OK Interrupt */
	RTL_IMR_COMDOK,		/*Command Queue DMA OK Interrupt*/
	RTL_IMR_TBDOK,		/*Transmit Beacon OK interrup */
	RTL_IMR_MGNTDOK,	/*Management Queue DMA OK Interrupt */
	RTL_IMR_TBDER,		/*For 92C,Transmit Beacon Error Interrupt */
	RTL_IMR_BKDOK,		/*AC_BK DMA OK Interrupt */
	RTL_IMR_BEDOK,		/*AC_BE DMA OK Interrupt */
	RTL_IMR_VIDOK,		/*AC_VI DMA OK Interrupt */
	RTL_IMR_VODOK,		/*AC_VO DMA Interrupt */
	RTL_IMR_ROK,		/*Receive DMA OK Interrupt */
	RTL_IMR_HSISR_IND,	/*HSISR Interrupt*/
	RTL_IBSS_INT_MASKS,	/*(RTL_IMR_BCNINT | RTL_IMR_TBDOK |
				 * RTL_IMR_TBDER) */
	RTL_IMR_C2HCMD,		/*fw interrupt*/

	/*CCK Rates, TxHT = 0 */
	RTL_RC_CCK_RATE1M,
	RTL_RC_CCK_RATE2M,
	RTL_RC_CCK_RATE5_5M,
	RTL_RC_CCK_RATE11M,

	/*OFDM Rates, TxHT = 0 */
	RTL_RC_OFDM_RATE6M,
	RTL_RC_OFDM_RATE9M,
	RTL_RC_OFDM_RATE12M,
	RTL_RC_OFDM_RATE18M,
	RTL_RC_OFDM_RATE24M,
	RTL_RC_OFDM_RATE36M,
	RTL_RC_OFDM_RATE48M,
	RTL_RC_OFDM_RATE54M,

	RTL_RC_HT_RATEMCS7,
	RTL_RC_HT_RATEMCS15,

	RTL_RC_VHT_RATE_1SS_MCS7,
	RTL_RC_VHT_RATE_1SS_MCS8,
	RTL_RC_VHT_RATE_1SS_MCS9,
	RTL_RC_VHT_RATE_2SS_MCS7,
	RTL_RC_VHT_RATE_2SS_MCS8,
	RTL_RC_VHT_RATE_2SS_MCS9,

	/*keep it last */
	RTL_VAR_MAP_MAX,
};

/*Firmware PS mode for control LPS.*/
enum _fw_ps_mode {
	FW_PS_ACTIVE_MODE = 0,
	FW_PS_MIN_MODE = 1,
	FW_PS_MAX_MODE = 2,
	FW_PS_DTIM_MODE = 3,
	FW_PS_VOIP_MODE = 4,
	FW_PS_UAPSD_WMM_MODE = 5,
	FW_PS_UAPSD_MODE = 6,
	FW_PS_IBSS_MODE = 7,
	FW_PS_WWLAN_MODE = 8,
	FW_PS_PM_Radio_Off = 9,
	FW_PS_PM_Card_Disable = 10,
};

enum rt_psmode {
	EACTIVE,		/*Active/Continuous access. */
	EMAXPS,			/*Max power save mode. */
	EFASTPS,		/*Fast power save mode. */
	EAUTOPS,		/*Auto power save mode. */
};

/*LED related.*/
enum led_ctl_mode {
	LED_CTL_POWER_ON = 1,
	LED_CTL_LINK = 2,
	LED_CTL_NO_LINK = 3,
	LED_CTL_TX = 4,
	LED_CTL_RX = 5,
	LED_CTL_SITE_SURVEY = 6,
	LED_CTL_POWER_OFF = 7,
	LED_CTL_START_TO_LINK = 8,
	LED_CTL_START_WPS = 9,
	LED_CTL_STOP_WPS = 10,
};

enum rtl_led_pin {
	LED_PIN_GPIO0,
	LED_PIN_LED0,
	LED_PIN_LED1,
	LED_PIN_LED2
};

/*QoS related.*/
/*acm implementation method.*/
enum acm_method {
	eAcmWay0_SwAndHw = 0,
	eAcmWay1_HW = 1,
	EACMWAY2_SW = 2,
};

enum macphy_mode {
	SINGLEMAC_SINGLEPHY = 0,
	DUALMAC_DUALPHY,
	DUALMAC_SINGLEPHY,
};

enum band_type {
	BAND_ON_2_4G = 0,
	BAND_ON_5G,
	BAND_ON_BOTH,
	BANDMAX
};

/*aci/aifsn Field.
Ref: WMM spec 2.2.2: WME Parameter Element, p.12.*/
union aci_aifsn {
	u8 char_data;

	struct {
		u8 aifsn:4;
		u8 acm:1;
		u8 aci:2;
		u8 reserved:1;
	} f;			/* Field */
};

/*mlme related.*/
enum wireless_mode {
	WIRELESS_MODE_UNKNOWN = 0x00,
	WIRELESS_MODE_A = 0x01,
	WIRELESS_MODE_B = 0x02,
	WIRELESS_MODE_G = 0x04,
	WIRELESS_MODE_AUTO = 0x08,
	WIRELESS_MODE_N_24G = 0x10,
	WIRELESS_MODE_N_5G = 0x20,
	WIRELESS_MODE_AC_5G = 0x40,
	WIRELESS_MODE_AC_24G  = 0x80,
	WIRELESS_MODE_AC_ONLY = 0x100,
	WIRELESS_MODE_MAX = 0x800
};

#define IS_WIRELESS_MODE_A(wirelessmode)	\
	(wirelessmode == WIRELESS_MODE_A)
#define IS_WIRELESS_MODE_B(wirelessmode)	\
	(wirelessmode == WIRELESS_MODE_B)
#define IS_WIRELESS_MODE_G(wirelessmode)	\
	(wirelessmode == WIRELESS_MODE_G)
#define IS_WIRELESS_MODE_N_24G(wirelessmode)	\
	(wirelessmode == WIRELESS_MODE_N_24G)
#define IS_WIRELESS_MODE_N_5G(wirelessmode)	\
	(wirelessmode == WIRELESS_MODE_N_5G)

enum ratr_table_mode {
	RATR_INX_WIRELESS_NGB = 0,
	RATR_INX_WIRELESS_NG = 1,
	RATR_INX_WIRELESS_NB = 2,
	RATR_INX_WIRELESS_N = 3,
	RATR_INX_WIRELESS_GB = 4,
	RATR_INX_WIRELESS_G = 5,
	RATR_INX_WIRELESS_B = 6,
	RATR_INX_WIRELESS_MC = 7,
	RATR_INX_WIRELESS_A = 8,
	RATR_INX_WIRELESS_AC_5N = 8,
	RATR_INX_WIRELESS_AC_24N = 9,
};

enum ratr_table_mode_new {
	RATEID_IDX_BGN_40M_2SS = 0,
	RATEID_IDX_BGN_40M_1SS = 1,
	RATEID_IDX_BGN_20M_2SS_BN = 2,
	RATEID_IDX_BGN_20M_1SS_BN = 3,
	RATEID_IDX_GN_N2SS = 4,
	RATEID_IDX_GN_N1SS = 5,
	RATEID_IDX_BG = 6,
	RATEID_IDX_G = 7,
	RATEID_IDX_B = 8,
	RATEID_IDX_VHT_2SS = 9,
	RATEID_IDX_VHT_1SS = 10,
	RATEID_IDX_MIX1 = 11,
	RATEID_IDX_MIX2 = 12,
	RATEID_IDX_VHT_3SS = 13,
	RATEID_IDX_BGN_3SS = 14,
};

enum rtl_link_state {
	MAC80211_NOLINK = 0,
	MAC80211_LINKING = 1,
	MAC80211_LINKED = 2,
	MAC80211_LINKED_SCANNING = 3,
};

enum act_category {
	ACT_CAT_QOS = 1,
	ACT_CAT_DLS = 2,
	ACT_CAT_BA = 3,
	ACT_CAT_HT = 7,
	ACT_CAT_WMM = 17,
};

enum ba_action {
	ACT_ADDBAREQ = 0,
	ACT_ADDBARSP = 1,
	ACT_DELBA = 2,
};

enum rt_polarity_ctl {
	RT_POLARITY_LOW_ACT = 0,
	RT_POLARITY_HIGH_ACT = 1,
};

/* After 8188E, we use V2 reason define. 88C/8723A use V1 reason. */
enum fw_wow_reason_v2 {
	FW_WOW_V2_PTK_UPDATE_EVENT = 0x01,
	FW_WOW_V2_GTK_UPDATE_EVENT = 0x02,
	FW_WOW_V2_DISASSOC_EVENT = 0x04,
	FW_WOW_V2_DEAUTH_EVENT = 0x08,
	FW_WOW_V2_FW_DISCONNECT_EVENT = 0x10,
	FW_WOW_V2_MAGIC_PKT_EVENT = 0x21,
	FW_WOW_V2_UNICAST_PKT_EVENT = 0x22,
	FW_WOW_V2_PATTERN_PKT_EVENT = 0x23,
	FW_WOW_V2_RTD3_SSID_MATCH_EVENT = 0x24,
	FW_WOW_V2_REALWOW_V2_WAKEUPPKT = 0x30,
	FW_WOW_V2_REALWOW_V2_ACKLOST = 0x31,
	FW_WOW_V2_REASON_MAX = 0xff,
};

enum wolpattern_type {
	UNICAST_PATTERN = 0,
	MULTICAST_PATTERN = 1,
	BROADCAST_PATTERN = 2,
	DONT_CARE_DA = 3,
	UNKNOWN_TYPE = 4,
};

enum package_type {
	PACKAGE_DEFAULT,
	PACKAGE_QFN68,
	PACKAGE_TFBGA90,
	PACKAGE_TFBGA80,
	PACKAGE_TFBGA79
};

enum rtl_spec_ver {
	RTL_SPEC_NEW_RATEID = BIT(0),	/* use ratr_table_mode_new */
};

struct octet_string {
	u8 *octet;
	u16 length;
};

struct rtl_hdr_3addr {
	__le16 frame_ctl;
	__le16 duration_id;
	u8 addr1[ETH_ALEN];
	u8 addr2[ETH_ALEN];
	u8 addr3[ETH_ALEN];
	__le16 seq_ctl;
	u8 payload[0];
} __packed;

struct rtl_info_element {
	u8 id;
	u8 len;
	u8 data[0];
} __packed;

struct rtl_probe_rsp {
	struct rtl_hdr_3addr header;
	u32 time_stamp[2];
	__le16 beacon_interval;
	__le16 capability;
	/*SSID, supported rates, FH params, DS params,
	   CF params, IBSS params, TIM (if beacon), RSN */
	struct rtl_info_element info_element[0];
} __packed;

/*LED related.*/
/*ledpin Identify how to implement this SW led.*/
struct rtl_led {
	void *hw;
	enum rtl_led_pin ledpin;
	bool ledon;
};

struct rtl_led_ctl {
	bool led_opendrain;
	struct rtl_led sw_led0;
	struct rtl_led sw_led1;
};

struct rtl_qos_parameters {
	__le16 cw_min;
	__le16 cw_max;
	u8 aifs;
	u8 flag;
	__le16 tx_op;
} __packed;

struct rt_smooth_data {
	u32 elements[100];	/*array to store values */
	u32 index;		/*index to current array to store */
	u32 total_num;		/*num of valid elements */
	u32 total_val;		/*sum of valid elements */
};

struct false_alarm_statistics {
	u32 cnt_parity_fail;
	u32 cnt_rate_illegal;
	u32 cnt_crc8_fail;
	u32 cnt_mcs_fail;
	u32 cnt_fast_fsync_fail;
	u32 cnt_sb_search_fail;
	u32 cnt_ofdm_fail;
	u32 cnt_cck_fail;
	u32 cnt_all;
	u32 cnt_ofdm_cca;
	u32 cnt_cck_cca;
	u32 cnt_cca_all;
	u32 cnt_bw_usc;
	u32 cnt_bw_lsc;
};

struct init_gain {
	u8 xaagccore1;
	u8 xbagccore1;
	u8 xcagccore1;
	u8 xdagccore1;
	u8 cca;

};

struct wireless_stats {
	u64 txbytesunicast;
	u64 txbytesmulticast;
	u64 txbytesbroadcast;
	u64 rxbytesunicast;

	u64 txbytesunicast_inperiod;
	u64 rxbytesunicast_inperiod;
	u32 txbytesunicast_inperiod_tp;
	u32 rxbytesunicast_inperiod_tp;
	u64 txbytesunicast_last;
	u64 rxbytesunicast_last;

	long rx_snr_db[4];
	/*Correct smoothed ss in Dbm, only used
	   in driver to report real power now. */
	long recv_signal_power;
	long signal_quality;
	long last_sigstrength_inpercent;

	u32 rssi_calculate_cnt;
	u32 pwdb_all_cnt;

	/*Transformed, in dbm. Beautified signal
	   strength for UI, not correct. */
	long signal_strength;

	u8 rx_rssi_percentage[4];
	u8 rx_evm_dbm[4];
	u8 rx_evm_percentage[2];

	u16 rx_cfo_short[4];
	u16 rx_cfo_tail[4];

	struct rt_smooth_data ui_rssi;
	struct rt_smooth_data ui_link_quality;
};

struct rate_adaptive {
	u8 rate_adaptive_disabled;
	u8 ratr_state;
	u16 reserve;

	u32 high_rssi_thresh_for_ra;
	u32 high2low_rssi_thresh_for_ra;
	u8 low2high_rssi_thresh_for_ra40m;
	u32 low_rssi_thresh_for_ra40m;
	u8 low2high_rssi_thresh_for_ra20m;
	u32 low_rssi_thresh_for_ra20m;
	u32 upper_rssi_threshold_ratr;
	u32 middleupper_rssi_threshold_ratr;
	u32 middle_rssi_threshold_ratr;
	u32 middlelow_rssi_threshold_ratr;
	u32 low_rssi_threshold_ratr;
	u32 ultralow_rssi_threshold_ratr;
	u32 low_rssi_threshold_ratr_40m;
	u32 low_rssi_threshold_ratr_20m;
	u8 ping_rssi_enable;
	u32 ping_rssi_ratr;
	u32 ping_rssi_thresh_for_ra;
	u32 last_ratr;
	u8 pre_ratr_state;
	u8 ldpc_thres;
	bool use_ldpc;
	bool lower_rts_rate;
	bool is_special_data;
};

struct regd_pair_mapping {
	u16 reg_dmnenum;
	u16 reg_5ghz_ctl;
	u16 reg_2ghz_ctl;
};

struct dynamic_primary_cca {
	u8 pricca_flag;
	u8 intf_flag;
	u8 intf_type;
	u8 dup_rts_flag;
	u8 monitor_flag;
	u8 ch_offset;
	u8 mf_state;
};

struct rtl_regulatory {
	s8 alpha2[2];
	u16 country_code;
	u16 max_power_level;
	u32 tp_scale;
	u16 current_rd;
	u16 current_rd_ext;
	int16_t power_limit;
	struct regd_pair_mapping *regpair;
};

struct rtl_rfkill {
	bool rfkill_state;	/*0 is off, 1 is on */
};

/*for P2P PS**/
#define	P2P_MAX_NOA_NUM		2

enum p2p_role {
	P2P_ROLE_DISABLE = 0,
	P2P_ROLE_DEVICE = 1,
	P2P_ROLE_CLIENT = 2,
	P2P_ROLE_GO = 3
};

enum p2p_ps_state {
	P2P_PS_DISABLE = 0,
	P2P_PS_ENABLE = 1,
	P2P_PS_SCAN = 2,
	P2P_PS_SCAN_DONE = 3,
	P2P_PS_ALLSTASLEEP = 4, /* for P2P GO */
};

enum p2p_ps_mode {
	P2P_PS_NONE = 0,
	P2P_PS_CTWINDOW = 1,
	P2P_PS_NOA	 = 2,
	P2P_PS_MIX = 3, /* CTWindow and NoA */
};

struct rtl_p2p_ps_info {
	enum p2p_ps_mode p2p_ps_mode; /* indicate p2p ps mode */
	enum p2p_ps_state p2p_ps_state; /*  indicate p2p ps state */
	u8 noa_index; /*  Identifies instance of Notice of Absence timing. */
	/*  Client traffic window. A period of time in TU after TBTT. */
	u8 ctwindow;
	u8 opp_ps; /*  opportunistic power save. */
	u8 noa_num; /*  number of NoA descriptor in P2P IE. */
	/*  Count for owner, Type of client. */
	u8 noa_count_type[P2P_MAX_NOA_NUM];
	/*  Max duration for owner, preferred or min acceptable duration
	 * for client.
	 */
	u32 noa_duration[P2P_MAX_NOA_NUM];
	/*  Length of interval for owner, preferred or max acceptable intervali
	 * of client.
	 */
	u32 noa_interval[P2P_MAX_NOA_NUM];
	/*  schedule in terms of the lower 4 bytes of the TSF timer. */
	u32 noa_start_time[P2P_MAX_NOA_NUM];
};

struct p2p_ps_offload_t {
	u8 offload_en:1;
	u8 role:1; /* 1: Owner, 0: Client */
	u8 ctwindow_en:1;
	u8 noa0_en:1;
	u8 noa1_en:1;
	u8 allstasleep:1;
	u8 discovery:1;
	u8 reserved:1;
};

#define IQK_MATRIX_REG_NUM	8
#define IQK_MATRIX_SETTINGS_NUM	(1 + 24 + 21)

struct iqk_matrix_regs {
	bool iqk_done;
	long value[1][IQK_MATRIX_REG_NUM];
};

struct phy_parameters {
	u16 length;
	u32 *pdata;
};

enum hw_param_tab_index {
	PHY_REG_2T,
	PHY_REG_1T,
	PHY_REG_PG,
	RADIOA_2T,
	RADIOB_2T,
	RADIOA_1T,
	RADIOB_1T,
	MAC_REG,
	AGCTAB_2T,
	AGCTAB_1T,
	MAX_TAB
};

struct rtl_phy {
	struct bb_reg_def phyreg_def[4];	/*Radio A/B/C/D */
	struct init_gain initgain_backup;
	enum io_type current_io_type;

	u8 rf_mode;
	u8 rf_type;
	u8 current_chan_bw;
	u8 set_bwmode_inprogress;
	u8 sw_chnl_inprogress;
	u8 sw_chnl_stage;
	u8 sw_chnl_step;
	u8 current_channel;
	u8 h2c_box_num;
	u8 set_io_inprogress;
	u8 lck_inprogress;

	/* record for power tracking */
	s32 reg_e94;
	s32 reg_e9c;
	s32 reg_ea4;
	s32 reg_eac;
	s32 reg_eb4;
	s32 reg_ebc;
	s32 reg_ec4;
	s32 reg_ecc;
	u8 rfpienable;
	u8 reserve_0;
	u16 reserve_1;
	u32 reg_c04, reg_c08, reg_874;
	u32 adda_backup[16];
	u32 iqk_mac_backup[IQK_MAC_REG_NUM];
	u32 iqk_bb_backup[10];
	bool iqk_initialized;

	bool rfpath_rx_enable[MAX_RF_PATH];
	u8 reg_837;
	/* Dual mac */
	bool need_iqk;
	struct iqk_matrix_regs iqk_matrix[IQK_MATRIX_SETTINGS_NUM];

	bool rfpi_enable;
	bool iqk_in_progress;

	u8 pwrgroup_cnt;
	u8 cck_high_power;
	/* this is for 88E & 8723A */
	u32 mcs_txpwrlevel_origoffset[MAX_PG_GROUP][16];
	/* MAX_PG_GROUP groups of pwr diff by rates */
	u32 mcs_offset[MAX_PG_GROUP][16];
	u32 tx_power_by_rate_offset[TX_PWR_BY_RATE_NUM_BAND]
				   [TX_PWR_BY_RATE_NUM_RF]
				   [TX_PWR_BY_RATE_NUM_RF]
				   [TX_PWR_BY_RATE_NUM_SECTION];
	u8 txpwr_by_rate_base_24g[TX_PWR_BY_RATE_NUM_RF]
				 [TX_PWR_BY_RATE_NUM_RF]
				 [MAX_BASE_NUM_IN_PHY_REG_PG_24G];
	u8 txpwr_by_rate_base_5g[TX_PWR_BY_RATE_NUM_RF]
				[TX_PWR_BY_RATE_NUM_RF]
				[MAX_BASE_NUM_IN_PHY_REG_PG_5G];
	u8 default_initialgain[4];

	/* the current Tx power level */
	u8 cur_cck_txpwridx;
	u8 cur_ofdm24g_txpwridx;
	u8 cur_bw20_txpwridx;
	u8 cur_bw40_txpwridx;

	s8 txpwr_limit_2_4g[MAX_REGULATION_NUM]
			   [MAX_2_4G_BANDWIDTH_NUM]
			   [MAX_RATE_SECTION_NUM]
			   [CHANNEL_MAX_NUMBER_2G]
			   [MAX_RF_PATH_NUM];
	s8 txpwr_limit_5g[MAX_REGULATION_NUM]
			 [MAX_5G_BANDWIDTH_NUM]
			 [MAX_RATE_SECTION_NUM]
			 [CHANNEL_MAX_NUMBER_5G]
			 [MAX_RF_PATH_NUM];

	u32 rfreg_chnlval[2];
	bool apk_done;
	u32 reg_rf3c[2];	/* pathA / pathB  */

	u32 backup_rf_0x1a;/*92ee*/
	/* bfsync */
	u8 framesync;
	u32 framesync_c34;

	u8 num_total_rfpath;
	struct phy_parameters hwparam_tables[MAX_TAB];
	u16 rf_pathmap;

	u8 hw_rof_enable; /*Enable GPIO[9] as WL RF HW PDn source*/
	enum rt_polarity_ctl polarity_ctl;
};

#define MAX_TID_COUNT				9
#define RTL_AGG_STOP				0
#define RTL_AGG_PROGRESS			1
#define RTL_AGG_START				2
#define RTL_AGG_OPERATIONAL			3
#define RTL_AGG_OFF				0
#define RTL_AGG_ON				1
#define RTL_RX_AGG_START			1
#define RTL_RX_AGG_STOP				0
#define RTL_AGG_EMPTYING_HW_QUEUE_ADDBA		2
#define RTL_AGG_EMPTYING_HW_QUEUE_DELBA		3

struct rtl_ht_agg {
	u16 txq_id;
	u16 wait_for_ba;
	u16 start_idx;
	u64 bitmap;
	u32 rate_n_flags;
	u8 agg_state;
	u8 rx_agg_state;
};

struct rssi_sta {
	long undec_sm_pwdb;
	long undec_sm_cck;
};

struct rtl_tid_data {
	struct rtl_ht_agg agg;
};

struct rtl_sta_info {
	struct list_head list;
	struct rtl_tid_data tids[MAX_TID_COUNT];
	/* just used for ap adhoc or mesh*/
	struct rssi_sta rssi_stat;
	u8 rssi_level;
	u16 wireless_mode;
	u8 ratr_index;
	u8 mimo_ps;
	u8 mac_addr[ETH_ALEN];
} __packed;

struct rtl_priv;
struct rtl_io {
	struct device *dev;
	struct mutex bb_mutex;

	/*PCI MEM map */
	unsigned long pci_mem_end;	/*shared mem end        */
	unsigned long pci_mem_start;	/*shared mem start */

	/*PCI IO map */
	unsigned long pci_base_addr;	/*device I/O address */

	void (*write8_async) (struct rtl_priv *rtlpriv, u32 addr, u8 val);
	void (*write16_async) (struct rtl_priv *rtlpriv, u32 addr, u16 val);
	void (*write32_async) (struct rtl_priv *rtlpriv, u32 addr, u32 val);
	void (*writeN_sync) (struct rtl_priv *rtlpriv, u32 addr, void *buf,
			     u16 len);

	u8(*read8_sync) (struct rtl_priv *rtlpriv, u32 addr);
	u16(*read16_sync) (struct rtl_priv *rtlpriv, u32 addr);
	u32(*read32_sync) (struct rtl_priv *rtlpriv, u32 addr);

};

struct rtl_mac {
	u8 mac_addr[ETH_ALEN];
	u8 mac80211_registered;
	u8 beacon_enabled;

	u32 tx_ss_num;
	u32 rx_ss_num;

	struct ieee80211_supported_band bands[NUM_NL80211_BANDS];
	struct ieee80211_hw *hw;
	struct ieee80211_vif *vif;
	enum nl80211_iftype opmode;

	/*Probe Beacon management */
	struct rtl_tid_data tids[MAX_TID_COUNT];
	enum rtl_link_state link_state;

	int n_channels;
	int n_bitrates;

	bool offchan_delay;
	u8 p2p;	/*using p2p role*/
	bool p2p_in_use;

	/*filters */
	u32 rx_conf;
	u16 rx_mgt_filter;
	u16 rx_ctrl_filter;
	u16 rx_data_filter;

	bool act_scanning;
	u8 cnt_after_linked;
	bool skip_scan;

	/* early mode */
	/* skb wait queue */
	struct sk_buff_head skb_waitq[MAX_TID_COUNT];

	u8 ht_stbc_cap;
	u8 ht_cur_stbc;

	/*vht support*/
	u8 vht_enable;
	u8 bw_80;
	u8 vht_cur_ldpc;
	u8 vht_cur_stbc;
	u8 vht_stbc_cap;
	u8 vht_ldpc_cap;

	/*RDG*/
	bool rdg_en;

	/*AP*/
	u8 bssid[ETH_ALEN] __aligned(2);
	u32 vendor;
	u8 mcs[16];	/* 16 bytes mcs for HT rates. */
	u32 basic_rates; /* b/g rates */
	u8 ht_enable;
	u8 sgi_40;
	u8 sgi_20;
	u8 bw_40;
	u16 mode;		/* wireless mode */
	u8 slot_time;
	u8 short_preamble;
	u8 use_cts_protect;
	u8 cur_40_prime_sc;
	u8 cur_40_prime_sc_bk;
	u8 cur_80_prime_sc;
	u64 tsf;
	u8 retry_short;
	u8 retry_long;
	u16 assoc_id;
	bool hiddenssid;

	/*IBSS*/
	int beacon_interval;

	/*AMPDU*/
	u8 min_space_cfg;	/*For Min spacing configurations */
	u8 max_mss_density;
	u8 current_ampdu_factor;
	u8 current_ampdu_density;

	/*QOS & EDCA */
	struct ieee80211_tx_queue_params edca_param[RTL_MAC80211_NUM_QUEUE];
	struct rtl_qos_parameters ac[AC_MAX];

	/* counters */
	u64 last_txok_cnt;
	u64 last_rxok_cnt;
	u32 last_bt_edca_ul;
	u32 last_bt_edca_dl;
};

struct btdm_8723 {
	bool all_off;
	bool agc_table_en;
	bool adc_back_off_on;
	bool b2_ant_hid_en;
	bool low_penalty_rate_adaptive;
	bool rf_rx_lpf_shrink;
	bool reject_aggre_pkt;
	bool tra_tdma_on;
	u8 tra_tdma_nav;
	u8 tra_tdma_ant;
	bool tdma_on;
	u8 tdma_ant;
	u8 tdma_nav;
	u8 tdma_dac_swing;
	u8 fw_dac_swing_lvl;
	bool ps_tdma_on;
	u8 ps_tdma_byte[5];
	bool pta_on;
	u32 val_0x6c0;
	u32 val_0x6c8;
	u32 val_0x6cc;
	bool sw_dac_swing_on;
	u32 sw_dac_swing_lvl;
	u32 wlan_act_hi;
	u32 wlan_act_lo;
	u32 bt_retry_index;
	bool dec_bt_pwr;
	bool ignore_wlan_act;
};

struct bt_coexist_8723 {
	u32 high_priority_tx;
	u32 high_priority_rx;
	u32 low_priority_tx;
	u32 low_priority_rx;
	u8 c2h_bt_info;
	bool c2h_bt_info_req_sent;
	bool c2h_bt_inquiry_page;
	u32 bt_inq_page_start_time;
	u8 bt_retry_cnt;
	u8 c2h_bt_info_original;
	u8 bt_inquiry_page_cnt;
	struct btdm_8723 btdm;
};

struct rtl_hal {
	struct ieee80211_hw *hw;
	bool driver_is_goingto_unload;
	bool up_first_time;
	bool first_init;
	bool being_init_adapter;
	bool bbrf_ready;
	bool mac_func_enable;
	bool pre_edcca_enable;
	struct bt_coexist_8723 hal_coex_8723;

	enum intf_type interface;
	u16 hw_type;		/*92c or 92d or 92s and so on */
	u8 ic_class;
	u8 oem_id;
	u32 version;		/*version of chip */
	u8 state;		/*stop 0, start 1 */
	u8 board_type;
	u8 package_type;
	u8 external_pa;

	u8 pa_mode;
	u8 pa_type_2g;
	u8 pa_type_5g;
	u8 lna_type_2g;
	u8 lna_type_5g;
	u8 external_pa_2g;
	u8 external_lna_2g;
	u8 external_pa_5g;
	u8 external_lna_5g;
	u8 type_glna;
	u8 type_gpa;
	u8 type_alna;
	u8 type_apa;
	u8 rfe_type;

	/*firmware */
	u32 fwsize;
	u8 *pfirmware;
	u16 fw_version;
	u16 fw_subversion;
	bool h2c_setinprogress;
	u8 last_hmeboxnum;
	bool fw_ready;
	/*Reserve page start offset except beacon in TxQ. */
	u8 fw_rsvdpage_startoffset;
	u8 h2c_txcmd_seq;
	u8 current_ra_rate;

	/* FW Cmd IO related */
	u16 fwcmd_iomap;
	u32 fwcmd_ioparam;
	bool set_fwcmd_inprogress;
	u8 current_fwcmd_io;

	struct p2p_ps_offload_t p2p_ps_offload;
	bool fw_clk_change_in_progress;
	bool allow_sw_to_change_hwclc;
	u8 fw_ps_state;
	/**/
	bool driver_going2unload;

	/*AMPDU init min space*/
	u8 minspace_cfg;	/*For Min spacing configurations */

	/* Dual mac */
	enum macphy_mode macphymode;
	enum band_type current_bandtype;	/* 0:2.4G, 1:5G */
	enum band_type current_bandtypebackup;
	enum band_type bandset;
	/* dual MAC 0--Mac0 1--Mac1 */
	u32 interfaceindex;
	/* just for DualMac S3S4 */
	u8 macphyctl_reg;
	bool earlymode_enable;
	u8 max_earlymode_num;
	/* Dual mac*/
	bool during_mac0init_radiob;
	bool during_mac1init_radioa;
	bool reloadtxpowerindex;
	/* True if IMR or IQK  have done
	for 2.4G in scan progress */
	bool load_imrandiqk_setting_for2g;

	bool disable_amsdu_8k;
	bool master_of_dmsp;
	bool slave_of_dmsp;

	u16 rx_tag;/*for 92ee*/
	u8 rts_en;

	/*for wowlan*/
	bool wow_enable;
	bool enter_pnp_sleep;
	bool wake_from_pnp_sleep;
	bool wow_enabled;
	time64_t last_suspend_sec;
	u32 wowlan_fwsize;
	u8 *wowlan_firmware;

	u8 hw_rof_enable; /*Enable GPIO[9] as WL RF HW PDn source*/

	bool real_wow_v2_enable;
	bool re_init_llt_table;
};

struct rtl_security {
	/*default 0 */
	bool use_sw_sec;

	bool being_setkey;
	bool use_defaultkey;
	/*Encryption Algorithm for Unicast Packet */
	enum rt_enc_alg pairwise_enc_algorithm;
	/*Encryption Algorithm for Brocast/Multicast */
	enum rt_enc_alg group_enc_algorithm;
	/*Cam Entry Bitmap */
	u32 hwsec_cam_bitmap;
	u8 hwsec_cam_sta_addr[TOTAL_CAM_ENTRY][ETH_ALEN];
	/*local Key buffer, indx 0 is for
	   pairwise key 1-4 is for agoup key. */
	u8 key_buf[KEY_BUF_SIZE][MAX_KEY_LEN];
	u8 key_len[KEY_BUF_SIZE];

	/*The pointer of Pairwise Key,
	   it always points to KeyBuf[4] */
	u8 *pairwise_key;
};

#define ASSOCIATE_ENTRY_NUM	33

struct fast_ant_training {
	u8	bssid[6];
	u8	antsel_rx_keep_0;
	u8	antsel_rx_keep_1;
	u8	antsel_rx_keep_2;
	u32	ant_sum[7];
	u32	ant_cnt[7];
	u32	ant_ave[7];
	u8	fat_state;
	u32	train_idx;
	u8	antsel_a[ASSOCIATE_ENTRY_NUM];
	u8	antsel_b[ASSOCIATE_ENTRY_NUM];
	u8	antsel_c[ASSOCIATE_ENTRY_NUM];
	u32	main_ant_sum[ASSOCIATE_ENTRY_NUM];
	u32	aux_ant_sum[ASSOCIATE_ENTRY_NUM];
	u32	main_ant_cnt[ASSOCIATE_ENTRY_NUM];
	u32	aux_ant_cnt[ASSOCIATE_ENTRY_NUM];
	u8	rx_idle_ant;
	bool	becomelinked;
};

struct dm_phy_dbg_info {
	s8 rx_snrdb[4];
	u64 num_qry_phy_status;
	u64 num_qry_phy_status_cck;
	u64 num_qry_phy_status_ofdm;
	u16 num_qry_beacon_pkt;
	u16 num_non_be_pkt;
	s32 rx_evm[4];
};

struct rtl_dm {
	/*PHY status for Dynamic Management */
	long entry_min_undec_sm_pwdb;
	long undec_sm_cck;
	long undec_sm_pwdb;	/*out dm */
	long entry_max_undec_sm_pwdb;
	s32 ofdm_pkt_cnt;
	bool dm_initialgain_enable;
	bool dynamic_txpower_enable;
	bool current_turbo_edca;
	bool is_any_nonbepkts;	/*out dm */
	bool is_cur_rdlstate;
	bool txpower_trackinginit;
	bool disable_framebursting;
	bool cck_inch14;
	bool txpower_tracking;
	bool useramask;
	bool rfpath_rxenable[4];
	bool inform_fw_driverctrldm;
	bool current_mrc_switch;
	u8 txpowercount;
	u8 powerindex_backup[6];

	u8 thermalvalue_rxgain;
	u8 thermalvalue_iqk;
	u8 thermalvalue_lck;
	u8 thermalvalue;
	u8 last_dtp_lvl;
	u8 thermalvalue_avg[AVG_THERMAL_NUM];
	u8 thermalvalue_avg_index;
	u8 tm_trigger;
	bool done_txpower;
	u8 dynamic_txhighpower_lvl;	/*Tx high power level */
	u8 dm_flag;		/*Indicate each dynamic mechanism's status. */
	u8 dm_flag_tmp;
	u8 dm_type;
	u8 dm_rssi_sel;
	u8 txpower_track_control;
	bool interrupt_migration;
	bool disable_tx_int;
	s8 ofdm_index[MAX_RF_PATH];
	u8 default_ofdm_index;
	u8 default_cck_index;
	s8 cck_index;
	s8 delta_power_index[MAX_RF_PATH];
	s8 delta_power_index_last[MAX_RF_PATH];
	s8 power_index_offset[MAX_RF_PATH];
	s8 absolute_ofdm_swing_idx[MAX_RF_PATH];
	s8 remnant_ofdm_swing_idx[MAX_RF_PATH];
	s8 remnant_cck_idx;
	bool modify_txagc_flag_path_a;
	bool modify_txagc_flag_path_b;

	bool one_entry_only;
	struct dm_phy_dbg_info dbginfo;

	/* Dynamic ATC switch */
	bool atc_status;
	bool large_cfo_hit;
	bool is_freeze;
	int cfo_tail[2];
	int cfo_ave_pre;
	int crystal_cap;
	u8 cfo_threshold;
	u32 packet_count;
	u32 packet_count_pre;
	u8 tx_rate;

	/*88e tx power tracking*/
	u8	swing_idx_ofdm[MAX_RF_PATH];
	u8	swing_idx_ofdm_cur;
	u8	swing_idx_ofdm_base[MAX_RF_PATH];
	bool	swing_flag_ofdm;
	u8	swing_idx_cck;
	u8	swing_idx_cck_cur;
	u8	swing_idx_cck_base;
	bool	swing_flag_cck;

	s8	swing_diff_2g;
	s8	swing_diff_5g;

	/* DMSP */
	bool supp_phymode_switch;

	/* DulMac */
	struct fast_ant_training fat_table;

	u8	resp_tx_path;
	u8	path_sel;
	u32	patha_sum;
	u32	pathb_sum;
	u32	patha_cnt;
	u32	pathb_cnt;

	u8 pre_channel;
	u8 *p_channel;
	u8 linked_interval;

	u64 last_tx_ok_cnt;
	u64 last_rx_ok_cnt;
};

#define	EFUSE_MAX_LOGICAL_SIZE			512

struct rtl_efuse {
	bool autoLoad_ok;
	bool bootfromefuse;
	u16 max_physical_size;

	u8 efuse_map[2][EFUSE_MAX_LOGICAL_SIZE];
	u16 efuse_usedbytes;
	u8 efuse_usedpercentage;
#ifdef EFUSE_REPG_WORKAROUND
	bool efuse_re_pg_sec1flag;
	u8 efuse_re_pg_data[8];
#endif

	u8 autoload_failflag;
	u8 autoload_status;

	short epromtype;
	u16 eeprom_vid;
	u16 eeprom_did;
	u16 eeprom_svid;
	u16 eeprom_smid;
	u8 eeprom_oemid;
	u16 eeprom_channelplan;
	u8 eeprom_version;
	u8 board_type;
	u8 external_pa;

	u8 dev_addr[6];
	u8 wowlan_enable;
	u8 antenna_div_cfg;
	u8 antenna_div_type;

	bool txpwr_fromeprom;
	u8 eeprom_crystalcap;
	u8 eeprom_tssi[2];
	u8 eeprom_tssi_5g[3][2]; /* for 5GL/5GM/5GH band. */
	u8 eeprom_pwrlimit_ht20[CHANNEL_GROUP_MAX];
	u8 eeprom_pwrlimit_ht40[CHANNEL_GROUP_MAX];
	u8 eeprom_chnlarea_txpwr_cck[MAX_RF_PATH][CHANNEL_GROUP_MAX_2G];
	u8 eeprom_chnlarea_txpwr_ht40_1s[MAX_RF_PATH][CHANNEL_GROUP_MAX];
	u8 eprom_chnl_txpwr_ht40_2sdf[MAX_RF_PATH][CHANNEL_GROUP_MAX];

	u8 internal_pa_5g[2];	/* pathA / pathB */
	u8 eeprom_c9;
	u8 eeprom_cc;

	/*For power group */
	u8 eeprom_pwrgroup[2][3];
	u8 pwrgroup_ht20[2][CHANNEL_MAX_NUMBER];
	u8 pwrgroup_ht40[2][CHANNEL_MAX_NUMBER];

	u8 txpwrlevel_cck[MAX_RF_PATH][CHANNEL_MAX_NUMBER_2G];
	/*For HT 40MHZ pwr */
	u8 txpwrlevel_ht40_1s[MAX_RF_PATH][CHANNEL_MAX_NUMBER];
	/*For HT 40MHZ pwr */
	u8 txpwrlevel_ht40_2s[MAX_RF_PATH][CHANNEL_MAX_NUMBER];

	/*--------------------------------------------------------*
	 * 8192CE\8192SE\8192DE\8723AE use the following 4 arrays,
	 * other ICs (8188EE\8723BE\8192EE\8812AE...)
	 * define new arrays in Windows code.
	 * BUT, in linux code, we use the same array for all ICs.
	 *
	 * The Correspondance relation between two arrays is:
	 * txpwr_cckdiff[][] == CCK_24G_Diff[][]
	 * txpwr_ht20diff[][] == BW20_24G_Diff[][]
	 * txpwr_ht40diff[][] == BW40_24G_Diff[][]
	 * txpwr_legacyhtdiff[][] == OFDM_24G_Diff[][]
	 *
	 * Sizes of these arrays are decided by the larger ones.
	 */
	s8 txpwr_cckdiff[MAX_RF_PATH][CHANNEL_MAX_NUMBER];
	s8 txpwr_ht20diff[MAX_RF_PATH][CHANNEL_MAX_NUMBER];
	s8 txpwr_ht40diff[MAX_RF_PATH][CHANNEL_MAX_NUMBER];
	s8 txpwr_legacyhtdiff[MAX_RF_PATH][CHANNEL_MAX_NUMBER];

	u8 txpwr_5g_bw40base[MAX_RF_PATH][CHANNEL_MAX_NUMBER];
	u8 txpwr_5g_bw80base[MAX_RF_PATH][CHANNEL_MAX_NUMBER_5G_80M];
	s8 txpwr_5g_ofdmdiff[MAX_RF_PATH][MAX_TX_COUNT];
	s8 txpwr_5g_bw20diff[MAX_RF_PATH][MAX_TX_COUNT];
	s8 txpwr_5g_bw40diff[MAX_RF_PATH][MAX_TX_COUNT];
	s8 txpwr_5g_bw80diff[MAX_RF_PATH][MAX_TX_COUNT];

	u8 txpwr_safetyflag;			/* Band edge enable flag */
	u16 eeprom_txpowerdiff;
	u8 legacy_httxpowerdiff;	/* Legacy to HT rate power diff */
	u8 antenna_txpwdiff[3];

	u8 eeprom_regulatory;
	u8 eeprom_thermalmeter;
	u8 thermalmeter[2]; /*ThermalMeter, index 0 for RFIC0, 1 for RFIC1 */
	u16 tssi_13dbm;
	u8 crystalcap;		/* CrystalCap. */
	u8 delta_iqk;
	u8 delta_lck;

	u8 legacy_ht_txpowerdiff;	/*Legacy to HT rate power diff */
	bool apk_thermalmeterignore;

	bool b1x1_recvcombine;
	bool b1ss_support;

	/*channel plan */
	u8 channel_plan;
};

struct rtl_tx_report {
	atomic_t sn;
	u16 last_sent_sn;
	unsigned long last_sent_time;
	u16 last_recv_sn;
};

struct rtl_ps_ctl {
	bool pwrdomain_protect;
	bool in_powersavemode;
	bool rfchange_inprogress;
	bool swrf_processing;
	bool hwradiooff;
	/*
	 * just for PCIE ASPM
	 * If it supports ASPM, Offset[560h] = 0x40,
	 * otherwise Offset[560h] = 0x00.
	 * */
	bool support_aspm;
	bool support_backdoor;

	/*for LPS */
	enum rt_psmode dot11_psmode;	/*Power save mode configured. */
	bool swctrl_lps;
	bool leisure_ps;
	bool fwctrl_lps;
	u8 fwctrl_psmode;
	/*For Fw control LPS mode */
	u8 reg_fwctrl_lps;
	/*Record Fw PS mode status. */
	bool fw_current_inpsmode;
	u8 reg_max_lps_awakeintvl;
	bool report_linked;
	bool low_power_enable;/*for 32k*/

	/*for IPS */
	bool inactiveps;

	u32 rfoff_reason;

	/*RF OFF Level */
	u32 cur_ps_level;
	u32 reg_rfps_level;

	/*just for PCIE ASPM */
	u8 const_amdpci_aspm;
	bool pwrdown_mode;

	enum rf_pwrstate inactive_pwrstate;
	enum rf_pwrstate rfpwr_state;	/*cur power state */

	/* for SW LPS*/
	bool sw_ps_enabled;
	bool state;
	bool state_inap;
	bool multi_buffered;
	u16 nullfunc_seq;
	unsigned int dtim_counter;
	unsigned int sleep_ms;
	unsigned long last_sleep_jiffies;
	unsigned long last_awake_jiffies;
	unsigned long last_delaylps_stamp_jiffies;
	unsigned long last_dtim;
	unsigned long last_beacon;
	unsigned long last_action;
	unsigned long last_slept;

	/*For P2P PS */
	struct rtl_p2p_ps_info p2p_ps_info;
	u8 pwr_mode;
	u8 smart_ps;

	/* wake up on line */
	u8 wo_wlan_mode;
	u8 arp_offload_enable;
	u8 gtk_offload_enable;
	/* Used for WOL, indicates the reason for waking event.*/
	u32 wakeup_reason;
};

struct rtl_stats {
	u8 psaddr[ETH_ALEN];
	u32 mac_time[2];
	s8 rssi;
	u8 signal;
	u8 noise;
	u8 rate;		/* hw desc rate */
	u8 received_channel;
	u8 control;
	u8 mask;
	u8 freq;
	u16 len;
	u64 tsf;
	u32 beacon_time;
	u8 nic_type;
	u16 length;
	u8 signalquality;	/*in 0-100 index. */
	/*
	 * Real power in dBm for this packet,
	 * no beautification and aggregation.
	 * */
	s32 recvsignalpower;
	s8 rxpower;		/*in dBm Translate from PWdB */
	u8 signalstrength;	/*in 0-100 index. */
	u16 hwerror:1;
	u16 crc:1;
	u16 icv:1;
	u16 shortpreamble:1;
	u16 antenna:1;
	u16 decrypted:1;
	u16 wakeup:1;
	u32 timestamp_low;
	u32 timestamp_high;
	bool shift;

	u8 rx_drvinfo_size;
	u8 rx_bufshift;
	bool isampdu;
	bool isfirst_ampdu;
	bool rx_is40Mhzpacket;
	u8 rx_packet_bw;
	u32 rx_pwdb_all;
	u8 rx_mimo_signalstrength[4];	/*in 0~100 index */
	s8 rx_mimo_signalquality[4];
	u8 rx_mimo_evm_dbm[4];
	u16 cfo_short[4];		/* per-path's Cfo_short */
	u16 cfo_tail[4];

	s8 rx_mimo_sig_qual[4];
	u8 rx_pwr[4]; /* per-path's pwdb */
	u8 rx_snr[4]; /* per-path's SNR */
	u8 bandwidth;
	u8 bt_coex_pwr_adjust;
	bool packet_matchbssid;
	bool is_cck;
	bool is_ht;
	bool packet_toself;
	bool packet_beacon;	/*for rssi */
	s8 cck_adc_pwdb[4];	/*for rx path selection */

	bool is_vht;
	bool is_short_gi;
	u8 vht_nss;

	u8 packet_report_type;

	u32 macid;
	u8 wake_match;
	u32 bt_rx_rssi_percentage;
	u32 macid_valid_entry[2];
};


struct rt_link_detect {
	/* count for roaming */
	u32 bcn_rx_inperiod;
	u32 roam_times;

	u32 num_tx_in4period[4];
	u32 num_rx_in4period[4];

	u32 num_tx_inperiod;
	u32 num_rx_inperiod;

	bool busytraffic;
	bool tx_busy_traffic;
	bool rx_busy_traffic;
	bool higher_busytraffic;
	bool higher_busyrxtraffic;

	u32 tidtx_in4period[MAX_TID_COUNT][4];
	u32 tidtx_inperiod[MAX_TID_COUNT];
	bool higher_busytxtraffic[MAX_TID_COUNT];
};

struct rtl_tcb_desc {
	u8 packet_bw:2;
	u8 multicast:1;
	u8 broadcast:1;

	u8 rts_stbc:1;
	u8 rts_enable:1;
	u8 cts_enable:1;
	u8 rts_use_shortpreamble:1;
	u8 rts_use_shortgi:1;
	u8 rts_sc:1;
	u8 rts_bw:1;
	u8 rts_rate;

	u8 use_shortgi:1;
	u8 use_shortpreamble:1;
	u8 use_driver_rate:1;
	u8 disable_ratefallback:1;

	u8 use_spe_rpt:1;

	u8 ratr_index;
	u8 mac_id;
	u8 hw_rate;

	u8 last_inipkt:1;
	u8 cmd_or_init:1;
	u8 queue_index;

	/* early mode */
	u8 empkt_num;
	/* The max value by HW */
	u32 empkt_len[10];
	bool tx_enable_sw_calc_duration;
};

struct rtl_wow_pattern {
	u8 type;
	u16 crc;
	u32 mask[4];
};

/* struct to store contents of interrupt vectors */
struct rtl_int {
	u32 inta;
	u32 intb;
	u32 intc;
	u32 intd;
};

struct rtl_hal_ops {
	int (*init_sw_vars) (struct ieee80211_hw *hw);
	void (*deinit_sw_vars) (struct ieee80211_hw *hw);
	void (*read_chip_version)(struct ieee80211_hw *hw);
	void (*read_eeprom_info) (struct ieee80211_hw *hw);
	void (*interrupt_recognized) (struct ieee80211_hw *hw,
<<<<<<< HEAD
				      u32 *p_inta, u32 *p_intb,
				      u32 *p_intc, u32 *p_intd);
=======
				      struct rtl_int *intvec);
>>>>>>> 661e50bc
	int (*hw_init) (struct ieee80211_hw *hw);
	void (*hw_disable) (struct ieee80211_hw *hw);
	void (*hw_suspend) (struct ieee80211_hw *hw);
	void (*hw_resume) (struct ieee80211_hw *hw);
	void (*enable_interrupt) (struct ieee80211_hw *hw);
	void (*disable_interrupt) (struct ieee80211_hw *hw);
	int (*set_network_type) (struct ieee80211_hw *hw,
				 enum nl80211_iftype type);
	void (*set_chk_bssid)(struct ieee80211_hw *hw,
				bool check_bssid);
	void (*set_bw_mode) (struct ieee80211_hw *hw,
			     enum nl80211_channel_type ch_type);
	 u8(*switch_channel) (struct ieee80211_hw *hw);
	void (*set_qos) (struct ieee80211_hw *hw, int aci);
	void (*set_bcn_reg) (struct ieee80211_hw *hw);
	void (*set_bcn_intv) (struct ieee80211_hw *hw);
	void (*update_interrupt_mask) (struct ieee80211_hw *hw,
				       u32 add_msr, u32 rm_msr);
	void (*get_hw_reg) (struct ieee80211_hw *hw, u8 variable, u8 *val);
	void (*set_hw_reg) (struct ieee80211_hw *hw, u8 variable, u8 *val);
	void (*update_rate_tbl) (struct ieee80211_hw *hw,
			      struct ieee80211_sta *sta, u8 rssi_leve,
			      bool update_bw);
	void (*pre_fill_tx_bd_desc)(struct ieee80211_hw *hw, u8 *tx_bd_desc,
				    u8 *desc, u8 queue_index,
				    struct sk_buff *skb, dma_addr_t addr);
	void (*update_rate_mask) (struct ieee80211_hw *hw, u8 rssi_level);
	u16 (*rx_desc_buff_remained_cnt)(struct ieee80211_hw *hw,
					 u8 queue_index);
	void (*rx_check_dma_ok)(struct ieee80211_hw *hw, u8 *header_desc,
				u8 queue_index);
	void (*fill_tx_desc) (struct ieee80211_hw *hw,
			      struct ieee80211_hdr *hdr, u8 *pdesc_tx,
			      u8 *pbd_desc_tx,
			      struct ieee80211_tx_info *info,
			      struct ieee80211_sta *sta,
			      struct sk_buff *skb, u8 hw_queue,
			      struct rtl_tcb_desc *ptcb_desc);
	void (*fill_fake_txdesc) (struct ieee80211_hw *hw, u8 *pDesc,
				  u32 buffer_len, bool bIsPsPoll);
	void (*fill_tx_cmddesc) (struct ieee80211_hw *hw, u8 *pdesc,
				 bool firstseg, bool lastseg,
				 struct sk_buff *skb);
	void (*fill_tx_special_desc)(struct ieee80211_hw *hw,
				     u8 *pdesc, u8 *pbd_desc,
				     struct sk_buff *skb, u8 hw_queue);
	bool (*query_rx_desc) (struct ieee80211_hw *hw,
			       struct rtl_stats *stats,
			       struct ieee80211_rx_status *rx_status,
			       u8 *pdesc, struct sk_buff *skb);
	void (*set_channel_access) (struct ieee80211_hw *hw);
	bool (*radio_onoff_checking) (struct ieee80211_hw *hw, u8 *valid);
	void (*dm_watchdog) (struct ieee80211_hw *hw);
	void (*scan_operation_backup) (struct ieee80211_hw *hw, u8 operation);
	bool (*set_rf_power_state) (struct ieee80211_hw *hw,
				    enum rf_pwrstate rfpwr_state);
	void (*led_control) (struct ieee80211_hw *hw,
			     enum led_ctl_mode ledaction);
	void (*set_desc)(struct ieee80211_hw *hw, u8 *pdesc, bool istx,
			 u8 desc_name, u8 *val);
	u64 (*get_desc)(struct ieee80211_hw *hw, u8 *pdesc, bool istx,
			u8 desc_name);
	bool (*is_tx_desc_closed) (struct ieee80211_hw *hw,
				   u8 hw_queue, u16 index);
	void (*tx_polling) (struct ieee80211_hw *hw, u8 hw_queue);
	void (*enable_hw_sec) (struct ieee80211_hw *hw);
	void (*set_key) (struct ieee80211_hw *hw, u32 key_index,
			 u8 *macaddr, bool is_group, u8 enc_algo,
			 bool is_wepkey, bool clear_all);
	void (*init_sw_leds) (struct ieee80211_hw *hw);
	void (*deinit_sw_leds) (struct ieee80211_hw *hw);
	u32 (*get_bbreg) (struct ieee80211_hw *hw, u32 regaddr, u32 bitmask);
	void (*set_bbreg) (struct ieee80211_hw *hw, u32 regaddr, u32 bitmask,
			   u32 data);
	u32 (*get_rfreg) (struct ieee80211_hw *hw, enum radio_path rfpath,
			  u32 regaddr, u32 bitmask);
	void (*set_rfreg) (struct ieee80211_hw *hw, enum radio_path rfpath,
			   u32 regaddr, u32 bitmask, u32 data);
	void (*linked_set_reg) (struct ieee80211_hw *hw);
	void (*chk_switch_dmdp) (struct ieee80211_hw *hw);
	void (*dualmac_easy_concurrent) (struct ieee80211_hw *hw);
	void (*dualmac_switch_to_dmdp) (struct ieee80211_hw *hw);
	bool (*phy_rf6052_config) (struct ieee80211_hw *hw);
	void (*phy_rf6052_set_cck_txpower) (struct ieee80211_hw *hw,
					    u8 *powerlevel);
	void (*phy_rf6052_set_ofdm_txpower) (struct ieee80211_hw *hw,
					     u8 *ppowerlevel, u8 channel);
	bool (*config_bb_with_headerfile) (struct ieee80211_hw *hw,
					   u8 configtype);
	bool (*config_bb_with_pgheaderfile) (struct ieee80211_hw *hw,
					     u8 configtype);
	void (*phy_lc_calibrate) (struct ieee80211_hw *hw, bool is2t);
	void (*phy_set_bw_mode_callback) (struct ieee80211_hw *hw);
	void (*dm_dynamic_txpower) (struct ieee80211_hw *hw);
	void (*c2h_command_handle) (struct ieee80211_hw *hw);
	void (*bt_wifi_media_status_notify) (struct ieee80211_hw *hw,
					     bool mstate);
	void (*bt_coex_off_before_lps) (struct ieee80211_hw *hw);
	void (*fill_h2c_cmd) (struct ieee80211_hw *hw, u8 element_id,
			      u32 cmd_len, u8 *p_cmdbuffer);
	bool (*get_btc_status) (void);
	bool (*is_fw_header)(struct rtlwifi_firmware_header *hdr);
	u32 (*rx_command_packet)(struct ieee80211_hw *hw,
				 const struct rtl_stats *status, struct sk_buff *skb);
	void (*add_wowlan_pattern)(struct ieee80211_hw *hw,
				   struct rtl_wow_pattern *rtl_pattern,
				   u8 index);
	u16 (*get_available_desc)(struct ieee80211_hw *hw, u8 q_idx);
	void (*c2h_content_parsing)(struct ieee80211_hw *hw, u8 tag, u8 len,
				    u8 *val);
};

struct rtl_intf_ops {
	/*com */
	void (*read_efuse_byte)(struct ieee80211_hw *hw, u16 _offset, u8 *pbuf);
	int (*adapter_start) (struct ieee80211_hw *hw);
	void (*adapter_stop) (struct ieee80211_hw *hw);
	bool (*check_buddy_priv)(struct ieee80211_hw *hw,
				 struct rtl_priv **buddy_priv);

	int (*adapter_tx) (struct ieee80211_hw *hw,
			   struct ieee80211_sta *sta,
			   struct sk_buff *skb,
			   struct rtl_tcb_desc *ptcb_desc);
	void (*flush)(struct ieee80211_hw *hw, u32 queues, bool drop);
	int (*reset_trx_ring) (struct ieee80211_hw *hw);
	bool (*waitq_insert) (struct ieee80211_hw *hw,
			      struct ieee80211_sta *sta,
			      struct sk_buff *skb);

	/*pci */
	void (*disable_aspm) (struct ieee80211_hw *hw);
	void (*enable_aspm) (struct ieee80211_hw *hw);

	/*usb */
};

struct rtl_mod_params {
	/* default: 0,0 */
	u64 debug_mask;
	/* default: 0 = using hardware encryption */
	bool sw_crypto;

	/* default: 0 = DBG_EMERG (0)*/
	int debug_level;

	/* default: 1 = using no linked power save */
	bool inactiveps;

	/* default: 1 = using linked sw power save */
	bool swctrl_lps;

	/* default: 1 = using linked fw power save */
	bool fwctrl_lps;

	/* default: 0 = not using MSI interrupts mode
	 * submodules should set their own default value
	 */
	bool msi_support;

	/* default: 0 = dma 32 */
	bool dma64;

	/* default: 1 = enable aspm */
	int aspm_support;

	/* default 0: 1 means disable */
	bool disable_watchdog;

	/* default 0: 1 means do not disable interrupts */
	bool int_clear;

	/* select antenna */
	int ant_sel;
};

struct rtl_hal_usbint_cfg {
	/* data - rx */
	u32 in_ep_num;
	u32 rx_urb_num;
	u32 rx_max_size;

	/* op - rx */
	void (*usb_rx_hdl)(struct ieee80211_hw *, struct sk_buff *);
	void (*usb_rx_segregate_hdl)(struct ieee80211_hw *, struct sk_buff *,
				     struct sk_buff_head *);

	/* tx */
	void (*usb_tx_cleanup)(struct ieee80211_hw *, struct sk_buff *);
	int (*usb_tx_post_hdl)(struct ieee80211_hw *, struct urb *,
			       struct sk_buff *);
	struct sk_buff *(*usb_tx_aggregate_hdl)(struct ieee80211_hw *,
						struct sk_buff_head *);

	/* endpoint mapping */
	int (*usb_endpoint_mapping)(struct ieee80211_hw *hw);
	u16 (*usb_mq_to_hwq)(__le16 fc, u16 mac80211_queue_index);
};

struct rtl_hal_cfg {
	u8 bar_id;
	bool write_readback;
	char *name;
	char *alt_fw_name;
	struct rtl_hal_ops *ops;
	struct rtl_mod_params *mod_params;
	struct rtl_hal_usbint_cfg *usb_interface_cfg;
	enum rtl_spec_ver spec_ver;

	/*this map used for some registers or vars
	   defined int HAL but used in MAIN */
	u32 maps[RTL_VAR_MAP_MAX];

};

struct rtl_locks {
	/* mutex */
	struct mutex conf_mutex;
	struct mutex ips_mutex;	/* mutex for enter/leave IPS */
	struct mutex lps_mutex;	/* mutex for enter/leave LPS */

	/*spin lock */
	spinlock_t irq_th_lock;
	spinlock_t h2c_lock;
	spinlock_t rf_ps_lock;
	spinlock_t rf_lock;
	spinlock_t waitq_lock;
	spinlock_t entry_list_lock;
	spinlock_t usb_lock;
	spinlock_t c2hcmd_lock;
	spinlock_t scan_list_lock; /* lock for the scan list */

	/*FW clock change */
	spinlock_t fw_ps_lock;

	/*Dual mac*/
	spinlock_t cck_and_rw_pagea_lock;

	spinlock_t iqk_lock;
};

struct rtl_works {
	struct ieee80211_hw *hw;

	/*timer */
	struct timer_list watchdog_timer;
	struct timer_list dualmac_easyconcurrent_retrytimer;
	struct timer_list fw_clockoff_timer;
	struct timer_list fast_antenna_training_timer;
	/*task */
	struct tasklet_struct irq_tasklet;
	struct tasklet_struct irq_prepare_bcn_tasklet;

	/*work queue */
	struct workqueue_struct *rtl_wq;
	struct delayed_work watchdog_wq;
	struct delayed_work ips_nic_off_wq;
	struct delayed_work c2hcmd_wq;

	/* For SW LPS */
	struct delayed_work ps_work;
	struct delayed_work ps_rfon_wq;
	struct delayed_work fwevt_wq;

	struct work_struct lps_change_work;
	struct work_struct fill_h2c_cmd;
};

struct rtl_debug {
	/* add for debug */
	struct dentry *debugfs_dir;
	char debugfs_name[20];
};

#define MIMO_PS_STATIC			0
#define MIMO_PS_DYNAMIC			1
#define MIMO_PS_NOLIMIT			3

struct rtl_dualmac_easy_concurrent_ctl {
	enum band_type currentbandtype_backfordmdp;
	bool close_bbandrf_for_dmsp;
	bool change_to_dmdp;
	bool change_to_dmsp;
	bool switch_in_process;
};

struct rtl_dmsp_ctl {
	bool activescan_for_slaveofdmsp;
	bool scan_for_anothermac_fordmsp;
	bool scan_for_itself_fordmsp;
	bool writedig_for_anothermacofdmsp;
	u32 curdigvalue_for_anothermacofdmsp;
	bool changecckpdstate_for_anothermacofdmsp;
	u8 curcckpdstate_for_anothermacofdmsp;
	bool changetxhighpowerlvl_for_anothermacofdmsp;
	u8 curtxhighlvl_for_anothermacofdmsp;
	long rssivalmin_for_anothermacofdmsp;
};

struct ps_t {
	u8 pre_ccastate;
	u8 cur_ccasate;
	u8 pre_rfstate;
	u8 cur_rfstate;
	u8 initialize;
	long rssi_val_min;
};

struct dig_t {
	u32 rssi_lowthresh;
	u32 rssi_highthresh;
	u32 fa_lowthresh;
	u32 fa_highthresh;
	long last_min_undec_pwdb_for_dm;
	long rssi_highpower_lowthresh;
	long rssi_highpower_highthresh;
	u32 recover_cnt;
	u32 pre_igvalue;
	u32 cur_igvalue;
	long rssi_val;
	u8 dig_enable_flag;
	u8 dig_ext_port_stage;
	u8 dig_algorithm;
	u8 dig_twoport_algorithm;
	u8 dig_dbgmode;
	u8 dig_slgorithm_switch;
	u8 cursta_cstate;
	u8 presta_cstate;
	u8 curmultista_cstate;
	u8 stop_dig;
	s8 back_val;
	s8 back_range_max;
	s8 back_range_min;
	u8 rx_gain_max;
	u8 rx_gain_min;
	u8 min_undec_pwdb_for_dm;
	u8 rssi_val_min;
	u8 pre_cck_cca_thres;
	u8 cur_cck_cca_thres;
	u8 pre_cck_pd_state;
	u8 cur_cck_pd_state;
	u8 pre_cck_fa_state;
	u8 cur_cck_fa_state;
	u8 pre_ccastate;
	u8 cur_ccasate;
	u8 large_fa_hit;
	u8 forbidden_igi;
	u8 dig_state;
	u8 dig_highpwrstate;
	u8 cur_sta_cstate;
	u8 pre_sta_cstate;
	u8 cur_ap_cstate;
	u8 pre_ap_cstate;
	u8 cur_pd_thstate;
	u8 pre_pd_thstate;
	u8 cur_cs_ratiostate;
	u8 pre_cs_ratiostate;
	u8 backoff_enable_flag;
	s8 backoffval_range_max;
	s8 backoffval_range_min;
	u8 dig_min_0;
	u8 dig_min_1;
	u8 bt30_cur_igi;
	bool media_connect_0;
	bool media_connect_1;

	u32 antdiv_rssi_max;
	u32 rssi_max;
};

struct rtl_global_var {
	/* from this list we can get
	 * other adapter's rtl_priv */
	struct list_head glb_priv_list;
	spinlock_t glb_list_lock;
};

#define IN_4WAY_TIMEOUT_TIME	(30 * MSEC_PER_SEC)	/* 30 seconds */

struct rtl_btc_info {
	u8 bt_type;
	u8 btcoexist;
	u8 ant_num;
	u8 single_ant_path;

	u8 ap_num;
	bool in_4way;
	unsigned long in_4way_ts;
};

struct bt_coexist_info {
	struct rtl_btc_ops *btc_ops;
	struct rtl_btc_info btc_info;
	/* btc context */
	void *btc_context;
	void *wifi_only_context;
	/* EEPROM BT info. */
	u8 eeprom_bt_coexist;
	u8 eeprom_bt_type;
	u8 eeprom_bt_ant_num;
	u8 eeprom_bt_ant_isol;
	u8 eeprom_bt_radio_shared;

	u8 bt_coexistence;
	u8 bt_ant_num;
	u8 bt_coexist_type;
	u8 bt_state;
	u8 bt_cur_state;	/* 0:on, 1:off */
	u8 bt_ant_isolation;	/* 0:good, 1:bad */
	u8 bt_pape_ctrl;	/* 0:SW, 1:SW/HW dynamic */
	u8 bt_service;
	u8 bt_radio_shared_type;
	u8 bt_rfreg_origin_1e;
	u8 bt_rfreg_origin_1f;
	u8 bt_rssi_state;
	u32 ratio_tx;
	u32 ratio_pri;
	u32 bt_edca_ul;
	u32 bt_edca_dl;

	bool init_set;
	bool bt_busy_traffic;
	bool bt_traffic_mode_set;
	bool bt_non_traffic_mode_set;

	bool fw_coexist_all_off;
	bool sw_coexist_all_off;
	bool hw_coexist_all_off;
	u32 cstate;
	u32 previous_state;
	u32 cstate_h;
	u32 previous_state_h;

	u8 bt_pre_rssi_state;
	u8 bt_pre_rssi_state1;

	u8 reg_bt_iso;
	u8 reg_bt_sco;
	bool balance_on;
	u8 bt_active_zero_cnt;
	bool cur_bt_disabled;
	bool pre_bt_disabled;

	u8 bt_profile_case;
	u8 bt_profile_action;
	bool bt_busy;
	bool hold_for_bt_operation;
	u8 lps_counter;
};

struct rtl_btc_ops {
	void (*btc_init_variables) (struct rtl_priv *rtlpriv);
	void (*btc_init_variables_wifi_only)(struct rtl_priv *rtlpriv);
	void (*btc_deinit_variables)(struct rtl_priv *rtlpriv);
	void (*btc_init_hal_vars) (struct rtl_priv *rtlpriv);
	void (*btc_power_on_setting)(struct rtl_priv *rtlpriv);
	void (*btc_init_hw_config) (struct rtl_priv *rtlpriv);
	void (*btc_init_hw_config_wifi_only)(struct rtl_priv *rtlpriv);
	void (*btc_ips_notify) (struct rtl_priv *rtlpriv, u8 type);
	void (*btc_lps_notify)(struct rtl_priv *rtlpriv, u8 type);
	void (*btc_scan_notify) (struct rtl_priv *rtlpriv, u8 scantype);
	void (*btc_scan_notify_wifi_only)(struct rtl_priv *rtlpriv,
					  u8 scantype);
	void (*btc_connect_notify) (struct rtl_priv *rtlpriv, u8 action);
	void (*btc_mediastatus_notify) (struct rtl_priv *rtlpriv,
					enum rt_media_status mstatus);
	void (*btc_periodical) (struct rtl_priv *rtlpriv);
	void (*btc_halt_notify)(struct rtl_priv *rtlpriv);
	void (*btc_btinfo_notify) (struct rtl_priv *rtlpriv,
				   u8 *tmp_buf, u8 length);
	void (*btc_btmpinfo_notify)(struct rtl_priv *rtlpriv,
				    u8 *tmp_buf, u8 length);
	bool (*btc_is_limited_dig) (struct rtl_priv *rtlpriv);
	bool (*btc_is_disable_edca_turbo) (struct rtl_priv *rtlpriv);
	bool (*btc_is_bt_disabled) (struct rtl_priv *rtlpriv);
	void (*btc_special_packet_notify)(struct rtl_priv *rtlpriv,
					  u8 pkt_type);
	void (*btc_switch_band_notify)(struct rtl_priv *rtlpriv, u8 type,
				       bool scanning);
	void (*btc_switch_band_notify_wifi_only)(struct rtl_priv *rtlpriv,
						 u8 type, bool scanning);
	void (*btc_display_bt_coex_info)(struct rtl_priv *rtlpriv,
					 struct seq_file *m);
	void (*btc_record_pwr_mode)(struct rtl_priv *rtlpriv, u8 *buf, u8 len);
	u8   (*btc_get_lps_val)(struct rtl_priv *rtlpriv);
	u8   (*btc_get_rpwm_val)(struct rtl_priv *rtlpriv);
	bool (*btc_is_bt_ctrl_lps)(struct rtl_priv *rtlpriv);
	void (*btc_get_ampdu_cfg)(struct rtl_priv *rtlpriv, u8 *reject_agg,
				  u8 *ctrl_agg_size, u8 *agg_size);
	bool (*btc_is_bt_lps_on)(struct rtl_priv *rtlpriv);
};

struct proxim {
	bool proxim_on;

	void *proximity_priv;
	int (*proxim_rx)(struct ieee80211_hw *hw, struct rtl_stats *status,
			 struct sk_buff *skb);
	u8  (*proxim_get_var)(struct ieee80211_hw *hw, u8 type);
};

struct rtl_c2hcmd {
	struct list_head list;
	u8 tag;
	u8 len;
	u8 *val;
};

struct rtl_bssid_entry {
	struct list_head list;
	u8 bssid[ETH_ALEN];
	u32 age;
};

struct rtl_scan_list {
	int num;
	struct list_head list;	/* sort by age */
};

struct rtl_priv {
	struct ieee80211_hw *hw;
	struct completion firmware_loading_complete;
	struct list_head list;
	struct rtl_priv *buddy_priv;
	struct rtl_global_var *glb_var;
	struct rtl_dualmac_easy_concurrent_ctl easy_concurrent_ctl;
	struct rtl_dmsp_ctl dmsp_ctl;
	struct rtl_locks locks;
	struct rtl_works works;
	struct rtl_mac mac80211;
	struct rtl_hal rtlhal;
	struct rtl_regulatory regd;
	struct rtl_rfkill rfkill;
	struct rtl_io io;
	struct rtl_phy phy;
	struct rtl_dm dm;
	struct rtl_security sec;
	struct rtl_efuse efuse;
	struct rtl_led_ctl ledctl;
	struct rtl_tx_report tx_report;
	struct rtl_scan_list scan_list;

	struct rtl_ps_ctl psc;
	struct rate_adaptive ra;
	struct dynamic_primary_cca primarycca;
	struct wireless_stats stats;
	struct rt_link_detect link_info;
	struct false_alarm_statistics falsealm_cnt;

	struct rtl_rate_priv *rate_priv;

	/* sta entry list for ap adhoc or mesh */
	struct list_head entry_list;

	/* c2hcmd list for kthread level access */
	struct list_head c2hcmd_list;

	struct rtl_debug dbg;
	int max_fw_size;

	/*
	 *hal_cfg : for diff cards
	 *intf_ops : for diff interrface usb/pcie
	 */
	struct rtl_hal_cfg *cfg;
	const struct rtl_intf_ops *intf_ops;

	/*this var will be set by set_bit,
	   and was used to indicate status of
	   interface or hardware */
	unsigned long status;

	/* tables for dm */
	struct dig_t dm_digtable;
	struct ps_t dm_pstable;

	u32 reg_874;
	u32 reg_c70;
	u32 reg_85c;
	u32 reg_a74;
	bool reg_init;	/* true if regs saved */
	bool bt_operation_on;
	__le32 *usb_data;
	int usb_data_index;
	bool initialized;
	bool enter_ps;	/* true when entering PS */
	u8 rate_mask[5];

	/* intel Proximity, should be alloc mem
	 * in intel Proximity module and can only
	 * be used in intel Proximity mode
	 */
	struct proxim proximity;

	/*for bt coexist use*/
	struct bt_coexist_info btcoexist;

	/* separate 92ee from other ICs,
	 * 92ee use new trx flow.
	 */
	bool use_new_trx_flow;

#ifdef CONFIG_PM
	struct wiphy_wowlan_support wowlan;
#endif
	/*This must be the last item so
	   that it points to the data allocated
	   beyond  this structure like:
	   rtl_pci_priv or rtl_usb_priv */
	u8 priv[0] __aligned(sizeof(void *));
};

#define rtl_priv(hw)		(((struct rtl_priv *)(hw)->priv))
#define rtl_mac(rtlpriv)	(&((rtlpriv)->mac80211))
#define rtl_hal(rtlpriv)	(&((rtlpriv)->rtlhal))
#define rtl_efuse(rtlpriv)	(&((rtlpriv)->efuse))
#define rtl_psc(rtlpriv)	(&((rtlpriv)->psc))


/***************************************
    Bluetooth Co-existence Related
****************************************/

enum bt_ant_num {
	ANT_X2 = 0,
	ANT_X1 = 1,
};

enum bt_co_type {
	BT_2WIRE = 0,
	BT_ISSC_3WIRE = 1,
	BT_ACCEL = 2,
	BT_CSR_BC4 = 3,
	BT_CSR_BC8 = 4,
	BT_RTL8756 = 5,
	BT_RTL8723A = 6,
	BT_RTL8821A = 7,
	BT_RTL8723B = 8,
	BT_RTL8192E = 9,
	BT_RTL8812A = 11,
};

enum bt_total_ant_num {
	ANT_TOTAL_X2 = 0,
	ANT_TOTAL_X1 = 1
};

enum bt_cur_state {
	BT_OFF = 0,
	BT_ON = 1,
};

enum bt_service_type {
	BT_SCO = 0,
	BT_A2DP = 1,
	BT_HID = 2,
	BT_HID_IDLE = 3,
	BT_SCAN = 4,
	BT_IDLE = 5,
	BT_OTHER_ACTION = 6,
	BT_BUSY = 7,
	BT_OTHERBUSY = 8,
	BT_PAN = 9,
};

enum bt_radio_shared {
	BT_RADIO_SHARED = 0,
	BT_RADIO_INDIVIDUAL = 1,
};


/****************************************
	mem access macro define start
	Call endian free function when
	1. Read/write packet content.
	2. Before write integer to IO.
	3. After read integer from IO.
****************************************/
/* Convert little data endian to host ordering */
#define EF1BYTE(_val)		\
	((u8)(_val))
#define EF2BYTE(_val)		\
	(le16_to_cpu(_val))
#define EF4BYTE(_val)		\
	(le32_to_cpu(_val))

/* Read data from memory */
#define READEF1BYTE(_ptr)      \
	EF1BYTE(*((u8 *)(_ptr)))
/* Read le16 data from memory and convert to host ordering */
#define READEF2BYTE(_ptr)      \
	EF2BYTE(*(_ptr))
#define READEF4BYTE(_ptr)      \
	EF4BYTE(*(_ptr))

/* Create a bit mask
 * Examples:
 * BIT_LEN_MASK_32(0) => 0x00000000
 * BIT_LEN_MASK_32(1) => 0x00000001
 * BIT_LEN_MASK_32(2) => 0x00000003
 * BIT_LEN_MASK_32(32) => 0xFFFFFFFF
 */
#define BIT_LEN_MASK_32(__bitlen)	 \
	(0xFFFFFFFF >> (32 - (__bitlen)))
#define BIT_LEN_MASK_16(__bitlen)	 \
	(0xFFFF >> (16 - (__bitlen)))
#define BIT_LEN_MASK_8(__bitlen) \
	(0xFF >> (8 - (__bitlen)))

/* Create an offset bit mask
 * Examples:
 * BIT_OFFSET_LEN_MASK_32(0, 2) => 0x00000003
 * BIT_OFFSET_LEN_MASK_32(16, 2) => 0x00030000
 */
#define BIT_OFFSET_LEN_MASK_32(__bitoffset, __bitlen) \
	(BIT_LEN_MASK_32(__bitlen) << (__bitoffset))
#define BIT_OFFSET_LEN_MASK_16(__bitoffset, __bitlen) \
	(BIT_LEN_MASK_16(__bitlen) << (__bitoffset))
#define BIT_OFFSET_LEN_MASK_8(__bitoffset, __bitlen) \
	(BIT_LEN_MASK_8(__bitlen) << (__bitoffset))

/*Description:
 * Return 4-byte value in host byte ordering from
 * 4-byte pointer in little-endian system.
 */
#define LE_P4BYTE_TO_HOST_4BYTE(__pstart) \
	(EF4BYTE(*((__le32 *)(__pstart))))
#define LE_P2BYTE_TO_HOST_2BYTE(__pstart) \
	(EF2BYTE(*((__le16 *)(__pstart))))
#define LE_P1BYTE_TO_HOST_1BYTE(__pstart) \
	(EF1BYTE(*((u8 *)(__pstart))))

/*Description:
Translate subfield (continuous bits in little-endian) of 4-byte
value to host byte ordering.*/
#define LE_BITS_TO_4BYTE(__pstart, __bitoffset, __bitlen) \
	( \
		(LE_P4BYTE_TO_HOST_4BYTE(__pstart) >> (__bitoffset))  & \
		BIT_LEN_MASK_32(__bitlen) \
	)
#define LE_BITS_TO_2BYTE(__pstart, __bitoffset, __bitlen) \
	( \
		(LE_P2BYTE_TO_HOST_2BYTE(__pstart) >> (__bitoffset)) & \
		BIT_LEN_MASK_16(__bitlen) \
	)
#define LE_BITS_TO_1BYTE(__pstart, __bitoffset, __bitlen) \
	( \
		(LE_P1BYTE_TO_HOST_1BYTE(__pstart) >> (__bitoffset)) & \
		BIT_LEN_MASK_8(__bitlen) \
	)

/* Description:
 * Mask subfield (continuous bits in little-endian) of 4-byte value
 * and return the result in 4-byte value in host byte ordering.
 */
#define LE_BITS_CLEARED_TO_4BYTE(__pstart, __bitoffset, __bitlen) \
	( \
		LE_P4BYTE_TO_HOST_4BYTE(__pstart)  & \
		(~BIT_OFFSET_LEN_MASK_32(__bitoffset, __bitlen)) \
	)
#define LE_BITS_CLEARED_TO_2BYTE(__pstart, __bitoffset, __bitlen) \
	( \
		LE_P2BYTE_TO_HOST_2BYTE(__pstart) & \
		(~BIT_OFFSET_LEN_MASK_16(__bitoffset, __bitlen)) \
	)
#define LE_BITS_CLEARED_TO_1BYTE(__pstart, __bitoffset, __bitlen) \
	( \
		LE_P1BYTE_TO_HOST_1BYTE(__pstart) & \
		(~BIT_OFFSET_LEN_MASK_8(__bitoffset, __bitlen)) \
	)

/* Description:
 * Set subfield of little-endian 4-byte value to specified value.
 */
#define SET_BITS_TO_LE_4BYTE(__pstart, __bitoffset, __bitlen, __val) \
	*((__le32 *)(__pstart)) = \
	cpu_to_le32( \
		LE_BITS_CLEARED_TO_4BYTE(__pstart, __bitoffset, __bitlen) | \
		((((u32)__val) & BIT_LEN_MASK_32(__bitlen)) << (__bitoffset)) \
	)
#define SET_BITS_TO_LE_2BYTE(__pstart, __bitoffset, __bitlen, __val) \
	*((__le16 *)(__pstart)) = \
	cpu_to_le16( \
		LE_BITS_CLEARED_TO_2BYTE(__pstart, __bitoffset, __bitlen) | \
		((((u16)__val) & BIT_LEN_MASK_16(__bitlen)) << (__bitoffset)) \
	)
#define SET_BITS_TO_LE_1BYTE(__pstart, __bitoffset, __bitlen, __val) \
	*((u8 *)(__pstart)) = EF1BYTE \
	( \
		LE_BITS_CLEARED_TO_1BYTE(__pstart, __bitoffset, __bitlen) | \
		((((u8)__val) & BIT_LEN_MASK_8(__bitlen)) << (__bitoffset)) \
	)

#define	N_BYTE_ALIGMENT(__value, __aligment) ((__aligment == 1) ? \
	(__value) : (((__value + __aligment - 1) / __aligment) * __aligment))

/****************************************
	mem access macro define end
****************************************/

#define byte(x, n) ((x >> (8 * n)) & 0xff)

#define packet_get_type(_packet) (EF1BYTE((_packet).octet[0]) & 0xFC)
#define RTL_WATCH_DOG_TIME	2000
#define MSECS(t)		msecs_to_jiffies(t)
#define WLAN_FC_GET_VERS(fc)	(le16_to_cpu(fc) & IEEE80211_FCTL_VERS)
#define WLAN_FC_GET_TYPE(fc)	(le16_to_cpu(fc) & IEEE80211_FCTL_FTYPE)
#define WLAN_FC_GET_STYPE(fc)	(le16_to_cpu(fc) & IEEE80211_FCTL_STYPE)
#define WLAN_FC_MORE_DATA(fc)	(le16_to_cpu(fc) & IEEE80211_FCTL_MOREDATA)
#define rtl_dm(rtlpriv)		(&((rtlpriv)->dm))

#define	RT_RF_OFF_LEVL_ASPM		BIT(0)	/*PCI ASPM */
#define	RT_RF_OFF_LEVL_CLK_REQ		BIT(1)	/*PCI clock request */
#define	RT_RF_OFF_LEVL_PCI_D3		BIT(2)	/*PCI D3 mode */
/*NIC halt, re-initialize hw parameters*/
#define	RT_RF_OFF_LEVL_HALT_NIC		BIT(3)
#define	RT_RF_OFF_LEVL_FREE_FW		BIT(4)	/*FW free, re-download the FW */
#define	RT_RF_OFF_LEVL_FW_32K		BIT(5)	/*FW in 32k */
/*Always enable ASPM and Clock Req in initialization.*/
#define	RT_RF_PS_LEVEL_ALWAYS_ASPM	BIT(6)
/* no matter RFOFF or SLEEP we set PS_ASPM_LEVL*/
#define	RT_PS_LEVEL_ASPM		BIT(7)
/*When LPS is on, disable 2R if no packet is received or transmittd.*/
#define	RT_RF_LPS_DISALBE_2R		BIT(30)
#define	RT_RF_LPS_LEVEL_ASPM		BIT(31)	/*LPS with ASPM */
#define	RT_IN_PS_LEVEL(ppsc, _ps_flg)		\
	((ppsc->cur_ps_level & _ps_flg) ? true : false)
#define	RT_CLEAR_PS_LEVEL(ppsc, _ps_flg)	\
	(ppsc->cur_ps_level &= (~(_ps_flg)))
#define	RT_SET_PS_LEVEL(ppsc, _ps_flg)		\
	(ppsc->cur_ps_level |= _ps_flg)

#define container_of_dwork_rtl(x, y, z) \
	container_of(to_delayed_work(x), y, z)

#define FILL_OCTET_STRING(_os, _octet, _len)	\
		(_os).octet = (u8 *)(_octet);		\
		(_os).length = (_len);

#define CP_MACADDR(des, src)	\
	((des)[0] = (src)[0], (des)[1] = (src)[1],\
	(des)[2] = (src)[2], (des)[3] = (src)[3],\
	(des)[4] = (src)[4], (des)[5] = (src)[5])

#define	LDPC_HT_ENABLE_RX			BIT(0)
#define	LDPC_HT_ENABLE_TX			BIT(1)
#define	LDPC_HT_TEST_TX_ENABLE			BIT(2)
#define	LDPC_HT_CAP_TX				BIT(3)

#define	STBC_HT_ENABLE_RX			BIT(0)
#define	STBC_HT_ENABLE_TX			BIT(1)
#define	STBC_HT_TEST_TX_ENABLE			BIT(2)
#define	STBC_HT_CAP_TX				BIT(3)

#define	LDPC_VHT_ENABLE_RX			BIT(0)
#define	LDPC_VHT_ENABLE_TX			BIT(1)
#define	LDPC_VHT_TEST_TX_ENABLE			BIT(2)
#define	LDPC_VHT_CAP_TX				BIT(3)

#define	STBC_VHT_ENABLE_RX			BIT(0)
#define	STBC_VHT_ENABLE_TX			BIT(1)
#define	STBC_VHT_TEST_TX_ENABLE			BIT(2)
#define	STBC_VHT_CAP_TX				BIT(3)

extern u8 channel5g[CHANNEL_MAX_NUMBER_5G];

extern u8 channel5g_80m[CHANNEL_MAX_NUMBER_5G_80M];

static inline u8 rtl_read_byte(struct rtl_priv *rtlpriv, u32 addr)
{
	return rtlpriv->io.read8_sync(rtlpriv, addr);
}

static inline u16 rtl_read_word(struct rtl_priv *rtlpriv, u32 addr)
{
	return rtlpriv->io.read16_sync(rtlpriv, addr);
}

static inline u32 rtl_read_dword(struct rtl_priv *rtlpriv, u32 addr)
{
	return rtlpriv->io.read32_sync(rtlpriv, addr);
}

static inline void rtl_write_byte(struct rtl_priv *rtlpriv, u32 addr, u8 val8)
{
	rtlpriv->io.write8_async(rtlpriv, addr, val8);

	if (rtlpriv->cfg->write_readback)
		rtlpriv->io.read8_sync(rtlpriv, addr);
}

static inline void rtl_write_byte_with_val32(struct ieee80211_hw *hw,
					     u32 addr, u32 val8)
{
	struct rtl_priv *rtlpriv = rtl_priv(hw);

	rtl_write_byte(rtlpriv, addr, (u8)val8);
}

static inline void rtl_write_word(struct rtl_priv *rtlpriv, u32 addr, u16 val16)
{
	rtlpriv->io.write16_async(rtlpriv, addr, val16);

	if (rtlpriv->cfg->write_readback)
		rtlpriv->io.read16_sync(rtlpriv, addr);
}

static inline void rtl_write_dword(struct rtl_priv *rtlpriv,
				   u32 addr, u32 val32)
{
	rtlpriv->io.write32_async(rtlpriv, addr, val32);

	if (rtlpriv->cfg->write_readback)
		rtlpriv->io.read32_sync(rtlpriv, addr);
}

static inline u32 rtl_get_bbreg(struct ieee80211_hw *hw,
				u32 regaddr, u32 bitmask)
{
	struct rtl_priv *rtlpriv = hw->priv;

	return rtlpriv->cfg->ops->get_bbreg(hw, regaddr, bitmask);
}

static inline void rtl_set_bbreg(struct ieee80211_hw *hw, u32 regaddr,
				 u32 bitmask, u32 data)
{
	struct rtl_priv *rtlpriv = hw->priv;

	rtlpriv->cfg->ops->set_bbreg(hw, regaddr, bitmask, data);
}

static inline void rtl_set_bbreg_with_dwmask(struct ieee80211_hw *hw,
				 u32 regaddr, u32 data)
{
	rtl_set_bbreg(hw, regaddr, 0xffffffff, data);
}

static inline u32 rtl_get_rfreg(struct ieee80211_hw *hw,
				enum radio_path rfpath, u32 regaddr,
				u32 bitmask)
{
	struct rtl_priv *rtlpriv = hw->priv;

	return rtlpriv->cfg->ops->get_rfreg(hw, rfpath, regaddr, bitmask);
}

static inline void rtl_set_rfreg(struct ieee80211_hw *hw,
				 enum radio_path rfpath, u32 regaddr,
				 u32 bitmask, u32 data)
{
	struct rtl_priv *rtlpriv = hw->priv;

	rtlpriv->cfg->ops->set_rfreg(hw, rfpath, regaddr, bitmask, data);
}

static inline bool is_hal_stop(struct rtl_hal *rtlhal)
{
	return (_HAL_STATE_STOP == rtlhal->state);
}

static inline void set_hal_start(struct rtl_hal *rtlhal)
{
	rtlhal->state = _HAL_STATE_START;
}

static inline void set_hal_stop(struct rtl_hal *rtlhal)
{
	rtlhal->state = _HAL_STATE_STOP;
}

static inline u8 get_rf_type(struct rtl_phy *rtlphy)
{
	return rtlphy->rf_type;
}

static inline struct ieee80211_hdr *rtl_get_hdr(struct sk_buff *skb)
{
	return (struct ieee80211_hdr *)(skb->data);
}

static inline __le16 rtl_get_fc(struct sk_buff *skb)
{
	return rtl_get_hdr(skb)->frame_control;
}

static inline u16 rtl_get_tid_h(struct ieee80211_hdr *hdr)
{
	return (ieee80211_get_qos_ctl(hdr))[0] & IEEE80211_QOS_CTL_TID_MASK;
}

static inline u16 rtl_get_tid(struct sk_buff *skb)
{
	return rtl_get_tid_h(rtl_get_hdr(skb));
}

static inline struct ieee80211_sta *get_sta(struct ieee80211_hw *hw,
					    struct ieee80211_vif *vif,
					    const u8 *bssid)
{
	return ieee80211_find_sta(vif, bssid);
}

static inline struct ieee80211_sta *rtl_find_sta(struct ieee80211_hw *hw,
		u8 *mac_addr)
{
	struct rtl_mac *mac = rtl_mac(rtl_priv(hw));
	return ieee80211_find_sta(mac->vif, mac_addr);
}

#endif<|MERGE_RESOLUTION|>--- conflicted
+++ resolved
@@ -2130,12 +2130,7 @@
 	void (*read_chip_version)(struct ieee80211_hw *hw);
 	void (*read_eeprom_info) (struct ieee80211_hw *hw);
 	void (*interrupt_recognized) (struct ieee80211_hw *hw,
-<<<<<<< HEAD
-				      u32 *p_inta, u32 *p_intb,
-				      u32 *p_intc, u32 *p_intd);
-=======
 				      struct rtl_int *intvec);
->>>>>>> 661e50bc
 	int (*hw_init) (struct ieee80211_hw *hw);
 	void (*hw_disable) (struct ieee80211_hw *hw);
 	void (*hw_suspend) (struct ieee80211_hw *hw);
