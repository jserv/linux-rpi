--- conflicted
+++ resolved
@@ -35,10 +35,7 @@
 		iio_trigger_poll(st->trig);
 		return IRQ_HANDLED;
 	}
-<<<<<<< HEAD
-=======
-
->>>>>>> 4e4cd14e
+
 	return IRQ_WAKE_THREAD;
 }
 
