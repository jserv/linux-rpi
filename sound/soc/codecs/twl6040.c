--- conflicted
+++ resolved
@@ -108,55 +108,6 @@
  * twl6040 register cache & default register settings
  */
 static const u8 twl6040_reg[TWL6040_CACHEREGNUM] = {
-<<<<<<< HEAD
-	0x00, /* not used		0x00	*/
-	0x4B, /* TWL6040_ASICID (ro)	0x01	*/
-	0x00, /* TWL6040_ASICREV (ro)	0x02	*/
-	0x00, /* TWL6040_INTID		0x03	*/
-	0x00, /* TWL6040_INTMR		0x04	*/
-	0x00, /* TWL6040_NCPCTRL	0x05	*/
-	0x00, /* TWL6040_LDOCTL		0x06	*/
-	0x60, /* TWL6040_HPPLLCTL	0x07	*/
-	0x00, /* TWL6040_LPPLLCTL	0x08	*/
-	0x4A, /* TWL6040_LPPLLDIV	0x09	*/
-	0x00, /* TWL6040_AMICBCTL	0x0A	*/
-	0x00, /* TWL6040_DMICBCTL	0x0B	*/
-	0x00, /* TWL6040_MICLCTL	0x0C	*/
-	0x00, /* TWL6040_MICRCTL	0x0D	*/
-	0x00, /* TWL6040_MICGAIN	0x0E	*/
-	0x1B, /* TWL6040_LINEGAIN	0x0F	*/
-	0x00, /* TWL6040_HSLCTL		0x10	*/
-	0x00, /* TWL6040_HSRCTL		0x11	*/
-	0x00, /* TWL6040_HSGAIN		0x12	*/
-	0x00, /* TWL6040_EARCTL		0x13	*/
-	0x00, /* TWL6040_HFLCTL		0x14	*/
-	0x00, /* TWL6040_HFLGAIN	0x15	*/
-	0x00, /* TWL6040_HFRCTL		0x16	*/
-	0x00, /* TWL6040_HFRGAIN	0x17	*/
-	0x00, /* TWL6040_VIBCTLL	0x18	*/
-	0x00, /* TWL6040_VIBDATL	0x19	*/
-	0x00, /* TWL6040_VIBCTLR	0x1A	*/
-	0x00, /* TWL6040_VIBDATR	0x1B	*/
-	0x00, /* TWL6040_HKCTL1		0x1C	*/
-	0x00, /* TWL6040_HKCTL2		0x1D	*/
-	0x00, /* TWL6040_GPOCTL		0x1E	*/
-	0x00, /* TWL6040_ALB		0x1F	*/
-	0x00, /* TWL6040_DLB		0x20	*/
-	0x00, /* not used		0x21	*/
-	0x00, /* not used		0x22	*/
-	0x00, /* not used		0x23	*/
-	0x00, /* not used		0x24	*/
-	0x00, /* not used		0x25	*/
-	0x00, /* not used		0x26	*/
-	0x00, /* not used		0x27	*/
-	0x00, /* TWL6040_TRIM1		0x28	*/
-	0x00, /* TWL6040_TRIM2		0x29	*/
-	0x00, /* TWL6040_TRIM3		0x2A	*/
-	0x00, /* TWL6040_HSOTRIM	0x2B	*/
-	0x00, /* TWL6040_HFOTRIM	0x2C	*/
-	0x09, /* TWL6040_ACCCTL		0x2D	*/
-	0x00, /* TWL6040_STATUS (ro)	0x2E	*/
-=======
 	0x00, /* not used	0x00	*/
 	0x4B, /* REG_ASICID	0x01 (ro) */
 	0x00, /* REG_ASICREV	0x02 (ro) */
@@ -206,7 +157,6 @@
 	0x00, /* REG_STATUS	0x2E (ro) */
 
 	0x00, /* REG_SW_SHADOW	0x2F - Shadow, non HW register */
->>>>>>> 5927f947
 };
 
 /* List of registers to be restored after power up */
@@ -323,11 +273,6 @@
 	struct twl6040 *twl6040 = codec->control_data;
 	u8 val;
 
-<<<<<<< HEAD
-	val = twl6040_get_revid(twl6040);
-	twl6040_write_reg_cache(codec, TWL6040_REG_ASICREV, val);
-
-=======
 	/* Update reg_cache: ASICREV, and TRIM values */
 	val = twl6040_get_revid(twl6040);
 	twl6040_write_reg_cache(codec, TWL6040_REG_ASICREV, val);
@@ -338,13 +283,10 @@
 	twl6040_read_reg_volatile(codec, TWL6040_REG_HSOTRIM);
 	twl6040_read_reg_volatile(codec, TWL6040_REG_HFOTRIM);
 
->>>>>>> 5927f947
 	/* Change chip defaults */
 	/* No imput selected for microphone amplifiers */
 	twl6040_write_reg_cache(codec, TWL6040_REG_MICLCTL, 0x18);
 	twl6040_write_reg_cache(codec, TWL6040_REG_MICRCTL, 0x18);
-<<<<<<< HEAD
-=======
 
 	/*
 	 * We need to lower the default gain values, so the ramp code
@@ -356,7 +298,6 @@
 	twl6040_write_reg_cache(codec, TWL6040_REG_HFLGAIN, 0x1d);
 	twl6040_write_reg_cache(codec, TWL6040_REG_HFRGAIN, 0x1d);
 	twl6040_write_reg_cache(codec, TWL6040_REG_LINEGAIN, 0);
->>>>>>> 5927f947
 }
 
 static void twl6040_restore_regs(struct snd_soc_codec *codec)
