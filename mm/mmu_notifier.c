--- conflicted
+++ resolved
@@ -178,11 +178,7 @@
 			if (_ret) {
 				pr_info("%pS callback failed with %d in %sblockable context.\n",
 					mn->ops->invalidate_range_start, _ret,
-<<<<<<< HEAD
-					!range->blockable ? "non-" : "");
-=======
 					!mmu_notifier_range_blockable(range) ? "non-" : "");
->>>>>>> 0ecfebd2
 				ret = _ret;
 			}
 		}
